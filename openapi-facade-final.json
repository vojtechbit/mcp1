--- conflicted
+++ resolved
@@ -1114,12 +1114,6 @@
             "application/json": {
               "schema": {
                 "description": "Contacts RPC payload backed 100% by Google Sheets (no MongoDB writes). Always include an 'op' plus optional 'params' that describe how to update the sheet rows.\n\n**WORKFLOW 1 – REMOVE DUPLICATES (keep best contact, delete extras):**\n  Step 1: Call {\"op\": \"dedupe\"} → Returns groups like {rowIndex: [2,3,5]} meaning 3 duplicates\n  Step 2: Pick the best rowIndex (most complete data)\n  Step 3: Call bulkDelete with the extra rowIds only: {\"op\": \"bulkDelete\", \"params\": {\"rowIds\": [3,5]}} to keep row 2\n\n**WORKFLOW 2 – DELETE ENTIRE CONTACT (all occurrences):**\n  Call {\"op\": \"bulkDelete\", \"params\": {\"emails\": [\"john@example.com\"]}} → Deletes ALL rows with that email\n\n**IMPORTANT:** bulkDelete has TWO modes:\n  • emails mode: Deletes COMPLETE contact (all rows with email)\n  • rowIds mode: Deletes SPECIFIC rows (surgical, keeps others with same email)\n\nAlways use rowIds mode for duplicate cleanup (keeps one), emails mode for complete removal.",
-<<<<<<< HEAD
-                "discriminator": {
-                  "propertyName": "op"
-                },
-=======
->>>>>>> b6a6fa40
                 "oneOf": [
                   { "$ref": "#/components/schemas/ContactsListRequest" },
                   { "$ref": "#/components/schemas/ContactsDedupeRequest" },
@@ -1648,15 +1642,7 @@
           "content": {
             "application/json": {
               "schema": {
-<<<<<<< HEAD
-                "type": "object",
                 "description": "Tasks RPC payload. Choose the shape that matches the desired operation so the Actions runtime can validate params correctly.",
-                "discriminator": {
-                  "propertyName": "op"
-                },
-=======
-                "description": "Tasks RPC payload. Choose the shape that matches the desired operation so the Actions runtime can validate params correctly.",
->>>>>>> b6a6fa40
                 "oneOf": [
                   { "$ref": "#/components/schemas/TasksListRequest" },
                   { "$ref": "#/components/schemas/TasksGetRequest" },
