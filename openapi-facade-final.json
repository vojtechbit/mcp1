{
  "openapi": "3.1.0",
  "info": {
    "title": "Alfred Assistant API",
    "version": "2.1.0",
    "description": "Complete API for managing Gmail, Google Calendar, Contacts, and Tasks. High-level macros for common workflows and low-level RPC for advanced control. All times use Europe/Prague timezone."
  },
  "servers": [
    {
      "url": "https://mcp1-oauth-server.onrender.com/api",
      "description": "Production server"
    }
  ],
  "paths": {
    "/macros/inbox/overview": {
      "post": {
        "operationId": "macroInboxOverview",
        "summary": "Get lightweight inbox overview",
        "description": "Quick email overview without body text. Perfect for 'Who emailed me today?' Returns sender, subject, timestamp. Default returns ALL emails in timeRange (up to 200). For body snippets, use /macros/inbox/snippets.",
        "requestBody": {
          "required": false,
          "content": {
            "application/json": {
              "schema": {
                "type": "object",
                "description": "Returns ALL emails in specified timeRange by default (up to 200 max). Use filters to narrow results. If user asks 'Who emailed me today?', this returns complete list of today's emails, not just a subset. Only use maxItems if user explicitly wants to limit results (e.g., 'show me last 10 emails').",
                "properties": {
                  "timeRange": {
                    "type": "object",
                    "description": "Time window for emails. Use 'relative' property for natural periods like 'today', 'yesterday', 'thisWeek'. Automatically converts to Europe/Prague timezone. When user asks about 'today', use {relative:'today'} to get ALL today's emails.",
                    "properties": {
                      "relative": {
                        "type": "string",
                        "enum": [
                          "lastHour",
                          "last3h",
                          "last24h",
                          "today",
                          "yesterday",
                          "thisWeek",
                          "last7d"
                        ],
                        "description": "Natural time window: 'today'=ALL today's emails (00:00-23:59 Europe/Prague), 'thisWeek'=ALL this week Mon-Sun, 'last24h'=last 24 hours, 'yesterday'=ALL yesterday's emails, 'last7d'=past 7 days. Default behavior: returns ALL emails in period, not subset."
                      }
                    }
                  },
                  "maxItems": {
                    "type": "integer",
                    "minimum": 1,
                    "maximum": 200,
                    "default": 100,
                    "description": "Max emails to return. Default 100 ensures complete results for typical daily/weekly volumes. ONLY reduce if user explicitly requests limited results (e.g., 'show me last 5 emails'). When user asks 'what emails today?', use default to get ALL. Max 200 total. If more exist, response includes subset=true."
                  },
                  "filters": {
                    "type": "object",
                    "description": "Optional filters to narrow results. Use when user specifies sender, attachment requirements, or inbox category. Example: 'emails from John' -> {from:'john'}, 'emails with attachments' -> {hasAttachment:true}, 'show Primary inbox' -> {category:'primary'}.",
                    "properties": {
                      "from": {
                        "type": "string",
                        "description": "Filter by sender email or name. Partial match, case-insensitive. Use when user asks about emails from specific person/company. Examples: 'john@example.com', 'john', 'acme corp'. Empty/omit for all senders."
                      },
                      "hasAttachment": {
                        "type": "boolean",
                        "description": "If true, ONLY emails with attachments. Use when user asks 'emails with files' or 'show me emails with attachments'. Omit (don't set false) for all emails regardless of attachments."
                      },
                      "category": {
                        "type": "string",
                        "enum": [
                          "primary",
                          "work",
                          "promotions",
                          "social",
                          "updates",
                          "forums"
                        ],
                        "description": "Filter by inbox category/label. Use when user asks to view specific inbox sections. Examples: 'Show me my Primary inbox' -> {category:'primary'}, 'Check Promotions' -> {category:'promotions'}, 'Social notifications' -> {category:'social'}. This maps to Gmail's internal category labels (CATEGORY_PERSONAL, CATEGORY_PROMOTIONS, etc.). Omit to search all categories."
                      }
                    }
                  }
                }
              },
              "examples": {
                "todaysEmails": {
                  "summary": "ALL today's emails (typical query)",
                  "value": {
                    "timeRange": {
                      "relative": "today"
                    }
                  }
                },
                "fromSpecificSender": {
                  "summary": "ALL emails from John today",
                  "value": {
                    "timeRange": {
                      "relative": "today"
                    },
                    "filters": {
                      "from": "john"
                    }
                  }
                },
                "limitedResults": {
                  "summary": "Last 10 emails only (user explicitly wants limit)",
                  "value": {
                    "timeRange": {
                      "relative": "today"
                    },
                    "maxItems": 10
                  }
                }
              }
            }
          }
        },
        "responses": {
          "200": {
            "description": "Successfully retrieved email overview",
            "content": {
              "application/json": {
                "schema": {
                  "type": "object",
                  "properties": {
                    "items": {
                      "type": "array",
                      "description": "Array of email cards. Contains ALL emails in timeRange (up to maxItems limit). If user asked 'emails today', this is complete list of today's emails. Each has messageId for reading full content with /macros/email/quickRead.",
                      "items": {
                        "type": "object",
                        "properties": {
                          "messageId": {
                            "type": "string",
                            "description": "Gmail message ID. Use with /macros/email/quickRead to read full email body and attachments."
                          },
                          "senderName": {
                            "type": "string",
                            "description": "Sender display name (e.g., 'John Smith'). Empty if not set."
                          },
                          "senderAddress": {
                            "type": "string",
                            "description": "Sender email (e.g., 'john@example.com'). Always present."
                          },
                          "subject": {
                            "type": "string",
                            "description": "Email subject. Empty string if no subject."
                          },
                          "receivedAt": {
                            "type": "string",
                            "description": "ISO 8601 timestamp when received (UTC), e.g., '2025-10-19T14:30:00Z'"
                          },
                          "inboxCategory": {
                            "type": "string",
                            "description": "Auto-category: 'primary'(important), 'work', 'alerts', 'newsletters', 'social', 'updates', 'forums', 'other'"
                          }
                        }
                      }
                    },
                    "subset": {
                      "type": "boolean",
                      "description": "If true, MORE emails exist beyond this response (exceeded maxItems limit). User should know there are additional emails. If false, this is COMPLETE list of all matching emails."
                    },
                    "nextPageToken": {
                      "type": "string",
                      "description": "Token for next page. Null if subset=false (all results included). If subset=true, inform user there are more emails and offer to fetch them."
                    }
                  }
                }
              }
            }
          }
        }
      }
    },
    "/macros/inbox/snippets": {
      "post": {
        "operationId": "macroInboxSnippets",
        "summary": "Get inbox with email body snippets",
        "description": "Emails WITH body preview (200-300 chars) and attachment URLs. Perfect for 'What did John say?' Returns ALL matching emails by default (up to 50). Attachment URLs expire 1 hour. For full bodies, use /macros/email/quickRead.",
        "requestBody": {
          "required": false,
          "content": {
            "application/json": {
              "schema": {
                "type": "object",
                "description": "Returns ALL emails in timeRange with body snippets (up to 50 max due to snippet processing). Default behavior: complete results for user's query, not subset. Includes signed attachment download URLs (expire 1h). Lower max than overview (50 vs 200) due to body snippet processing cost.",
                "properties": {
                  "timeRange": {
                    "type": "object",
                    "description": "Time window for emails. When user asks 'what did John say today?', use {relative:'today'} to get ALL today's emails with body previews.",
                    "properties": {
                      "relative": {
                        "type": "string",
                        "enum": [
                          "lastHour",
                          "last3h",
                          "last24h",
                          "today",
                          "yesterday",
                          "thisWeek",
                          "last7d"
                        ],
                        "description": "Natural time periods. 'today'=ALL today's emails with snippets, 'thisWeek'=ALL this week's emails. Default returns complete set, not partial."
                      }
                    }
                  },
                  "maxItems": {
                    "type": "integer",
                    "minimum": 1,
                    "maximum": 50,
                    "default": 50,
                    "description": "Max emails with snippets. Default 50 (max allowed) ensures complete results. Lower max than overview due to snippet processing. ONLY reduce if user explicitly wants fewer (e.g., 'show last 5 emails with preview'). When user asks 'what are today's emails about?', use default to get ALL."
                  },
                  "includeAttachments": {
                    "type": "boolean",
                    "default": true,
                    "description": "If true (default), includes signed download URLs for attachments (expire 1h). Set false only if attachments explicitly not needed for faster response. Most queries should use default true."
                  },
                  "filters": {
                    "type": "object",
                    "description": "Optional filters. Use when user specifies sender or wants only emails with attachments.",
                    "properties": {
                      "from": {
                        "type": "string",
                        "description": "Filter by sender. Use when user asks about specific person. Examples: 'john@example.com', 'john', 'acme'. Partial match."
                      },
                      "hasAttachment": {
                        "type": "boolean",
                        "description": "If true, ONLY emails with attachments. Use for 'show emails with files' queries. Omit for all emails."
                      }
                    }
                  }
                }
              },
              "examples": {
                "todayWithSnippets": {
                  "summary": "ALL today's emails with body previews",
                  "value": {
                    "timeRange": {
                      "relative": "today"
                    }
                  }
                },
                "recentFromSender": {
                  "summary": "ALL recent emails from John with previews",
                  "value": {
                    "timeRange": {
                      "relative": "last24h"
                    },
                    "filters": {
                      "from": "john"
                    }
                  }
                }
              }
            }
          }
        },
        "responses": {
          "200": {
            "description": "Successfully retrieved emails with snippets",
            "content": {
              "application/json": {
                "schema": {
                  "type": "object",
                  "properties": {
                    "items": {
                      "type": "array",
                      "description": "ALL emails in timeRange with body snippets (up to maxItems). If user asked about today's emails, this is complete set with previews.",
                      "items": {
                        "type": "object",
                        "properties": {
                          "messageId": {
                            "type": "string",
                            "description": "Gmail message ID for reading full email"
                          },
                          "senderName": {
                            "type": "string"
                          },
                          "senderAddress": {
                            "type": "string"
                          },
                          "subject": {
                            "type": "string"
                          },
                          "receivedAt": {
                            "type": "string"
                          },
                          "snippet": {
                            "type": "string",
                            "description": "First 200-300 chars of body (plain text, HTML stripped). Enough to understand email content without reading full message."
                          },
                          "attachmentUrls": {
                            "type": "array",
                            "items": {
                              "type": "string"
                            },
                            "description": "Signed download URLs for attachments (expire 1h). Empty array if no attachments. Max 50 per email."
                          }
                        }
                      }
                    },
                    "subset": {
                      "type": "boolean",
                      "description": "If true, more emails exist beyond limit. Inform user there are additional emails. If false, this is COMPLETE set."
                    }
                  }
                }
              }
            }
          }
        }
      }
    },
    "/macros/email/quickRead": {
      "post": {
        "operationId": "macroEmailQuickRead",
        "summary": "Read full email bodies",
        "description": "Fetch complete email content with full body and attachments. Provide either specific IDs or Gmail search query. Format: snippet/minimal/full. Default reads ALL matching emails (up to 50). Use for 'Read email from John'.",
        "requestBody": {
          "required": true,
          "content": {
            "application/json": {
              "schema": {
                "type": "object",
                "description": "Read emails by ID or search query. Must provide EITHER 'ids' OR 'searchQuery'. Default format 'minimal' (5KB) balances speed and completeness. Returns ALL matching emails up to 50 max. When user says 'read emails from John about project', this reads ALL matching emails, not subset.",
                "properties": {
                  "ids": {
                    "type": "array",
                    "items": {
                      "type": "string"
                    },
                    "minItems": 1,
                    "maxItems": 50,
                    "description": "Array of Gmail message IDs (alternative to searchQuery)"
                  },
                  "searchQuery": {
                    "type": "string",
                    "maxLength": 255,
                    "description": "Gmail search query (alternative to ids)"
                  },
                  "format": {
                    "type": "string",
                    "enum": [
                      "snippet",
                      "minimal",
                      "full"
                    ],
                    "default": "minimal",
                    "description": "Body format: 'snippet'=300 chars, 'minimal'=5KB (recommended), 'full'=complete."
                  }
                },
                "oneOf": [
                  {
                    "type": "object",
                    "title": "Read by IDs",
                    "required": [
                      "ids"
                    ],
                    "properties": {
                      "ids": {
                        "type": "array"
                      },
                      "format": {
                        "type": "string"
                      }
                    }
                  },
                  {
                    "type": "object",
                    "title": "Read by search query",
                    "required": [
                      "searchQuery"
                    ],
                    "properties": {
                      "searchQuery": {
                        "type": "string"
                      },
                      "format": {
                        "type": "string"
                      }
                    }
                  }
                ]
              },
              "examples": {
                "readByIds": {
                  "summary": "Read 2 specific emails by ID",
                  "value": {
                    "ids": [
                      "18abc123def456",
                      "18abc789xyz012"
                    ],
                    "format": "minimal"
                  }
                },
                "searchAndRead": {
                  "summary": "Find and read ALL John's project emails",
                  "value": {
                    "searchQuery": "from:john@example.com subject:project",
                    "format": "minimal"
                  }
                }
              }
            }
          }
        },
        "responses": {
          "200": {
            "description": "Successfully retrieved email(s)",
            "content": {
              "application/json": {
                "schema": {
                  "type": "object",
                  "description": "Response mode: 'single' if 1 email, 'batch' if multiple. Contains complete email content for ALL requested/matching emails.",
                  "properties": {
                    "mode": {
                      "type": "string",
                      "enum": [
                        "single",
                        "batch"
                      ],
                      "description": "'single'=1 email (use 'item'), 'batch'=multiple emails (use 'items' array)"
                    },
                    "item": {
                      "type": "object",
                      "description": "Single email (when mode='single'). Contains full content.",
                      "properties": {
                        "messageId": {
                          "type": "string"
                        },
                        "subject": {
                          "type": "string"
                        },
                        "body": {
                          "type": "string",
                          "description": "Email body in requested format. Plain text with line breaks preserved."
                        },
                        "attachments": {
                          "type": "array",
                          "description": "Attachments with download URLs (expire 1h). Blocked files have blocked=true, url=null.",
                          "items": {
                            "type": "object",
                            "properties": {
                              "name": {
                                "type": "string"
                              },
                              "mimeType": {
                                "type": "string"
                              },
                              "url": {
                                "type": "string",
                                "description": "Signed URL (expires 1h). Null if blocked."
                              },
                              "blocked": {
                                "type": "boolean",
                                "description": "True if blocked by security. No URL provided."
                              }
                            }
                          }
                        }
                      }
                    },
                    "items": {
                      "type": "array",
                      "description": "Array of emails (when mode='batch'). Contains ALL requested/matching emails."
                    }
                  }
                }
              }
            }
          }
        }
      }
    },
    "/macros/calendar/plan": {
      "post": {
        "operationId": "macroCalendarPlan",
        "summary": "Get daily or weekly calendar schedule",
        "description": "Calendar events for day or week with status (past/ongoing/upcoming). Perfect for 'What's my schedule today?' Returns ALL events by default (up to 50). Scope: daily=single day, weekly=Mon-Sun. Europe/Prague timezone.",
        "requestBody": {
          "required": true,
          "content": {
            "application/json": {
              "schema": {
                "type": "object",
                "required": [
                  "scope",
                  "date"
                ],
                "description": "Returns ALL events in specified scope by default (up to 50 max). When user asks 'what's my schedule today?', returns complete daily schedule, not subset. Status computed relative to current time. Use includePast=false (default) to hide finished events.",
                "properties": {
                  "scope": {
                    "type": "string",
                    "enum": [
                      "daily",
                      "weekly"
                    ],
                    "description": "'daily'=ALL events in single day, 'weekly'=ALL events Mon-Sun of week. For 'schedule today' use daily. For 'this week' use weekly. Returns complete schedule, not partial."
                  },
                  "date": {
                    "type": "string",
                    "format": "date",
                    "description": "Anchor date (YYYY-MM-DD). Daily: this exact day. Weekly: Mon-Sun week containing this date. Examples: '2025-10-19' (today), '2025-10-26' (next week). Europe/Prague timezone."
                  },
                  "includePast": {
                    "type": "boolean",
                    "default": false,
                    "description": "If false (default), ONLY current and future events (status='ongoing' or 'upcoming'). If true, includes ALL events including past (status='past'). Use false for 'what's next?', true for 'show all today's meetings'."
                  }
                }
              },
              "examples": {
                "todaySchedule": {
                  "summary": "ALL upcoming meetings today (typical query)",
                  "value": {
                    "scope": "daily",
                    "date": "2025-10-19",
                    "includePast": false
                  }
                },
                "fullDayIncludingPast": {
                  "summary": "ALL today's meetings (past + current + future)",
                  "value": {
                    "scope": "daily",
                    "date": "2025-10-19",
                    "includePast": true
                  }
                },
                "thisWeek": {
                  "summary": "ALL this week's upcoming meetings",
                  "value": {
                    "scope": "weekly",
                    "date": "2025-10-19"
                  }
                }
              }
            }
          }
        },
        "responses": {
          "200": {
            "description": "Successfully retrieved calendar schedule",
            "content": {
              "application/json": {
                "schema": {
                  "type": "object",
                  "properties": {
                    "range": {
                      "type": "object",
                      "description": "Time range covered",
                      "properties": {
                        "start": {
                          "type": "string",
                          "description": "Range start (ISO 8601). Daily: 00:00 of date. Weekly: Monday 00:00."
                        },
                        "end": {
                          "type": "string",
                          "description": "Range end (ISO 8601). Daily: 23:59 of date. Weekly: Sunday 23:59."
                        },
                        "tz": {
                          "type": "string",
                          "description": "Always Europe/Prague"
                        }
                      }
                    },
                    "items": {
                      "type": "array",
                      "description": "ALL events in range (up to 50), sorted by start time. Complete schedule for user's query.",
                      "items": {
                        "type": "object",
                        "properties": {
                          "eventId": {
                            "type": "string",
                            "description": "Google Calendar event ID. Use for RPC update/delete."
                          },
                          "title": {
                            "type": "string"
                          },
                          "start": {
                            "type": "string",
                            "description": "Start time (ISO 8601)"
                          },
                          "end": {
                            "type": "string",
                            "description": "End time (ISO 8601)"
                          },
                          "status": {
                            "type": "string",
                            "enum": [
                              "past",
                              "ongoing",
                              "upcoming"
                            ],
                            "description": "Computed status: 'past'=ended, 'ongoing'=happening now, 'upcoming'=not started. Relative to current time."
                          },
                          "locationText": {
                            "type": "string",
                            "description": "Location: room, address, or video link"
                          },
                          "attendees": {
                            "type": "array",
                            "description": "Meeting attendees"
                          }
                        }
                      }
                    }
                  }
                }
              }
            }
          }
        }
      }
    },
    "/macros/calendar/schedule": {
      "post": {
        "operationId": "macroCalendarSchedule",
        "summary": "Create new calendar event (create-only flow)",
        "description": "CREATE new events only; modify via /rpc/calendar op:update. Accept fixed slot or proposals[] (first free). If enrichFromContacts='ask', returns confirmToken for /macros/confirm. Auto adds Google Meet or Zoom placeholder. Limit 20 attendees, Europe/Prague timezone.",
        "requestBody": {
          "required": true,
          "content": {
            "application/json": {
              "schema": {
                "type": "object",
                "required": [
                  "title",
                  "when"
                ],
                "description": "Create calendar event with attendees, location, notes, optional contact enrichment, conference links, reminders. Sends calendar invites to all attendees. Max 20 attendees, max 5 reminders. Times in ISO 8601 format (Europe/Prague).",
                "properties": {
                  "title": {
                    "type": "string",
                    "maxLength": 255,
                    "description": "Event title. Be descriptive. Examples: 'Team Standup', 'Client Meeting - Acme Corp', 'Doctor Appointment'."
                  },
                  "when": {
                    "type": "object",
                    "description": "Event timing. Provide either fixed.start/end for a specific slot or proposals[] for alternatives (macro checks conflicts in order and picks the first free slot).",
                    "properties": {
                      "fixed": {
                        "type": "object",
                        "properties": {
                          "start": {
                            "type": "string",
                            "format": "date-time",
                            "description": "Start time (ISO 8601). Example: '2025-10-20T14:00:00' for Oct 20, 2:00 PM Europe/Prague."
                          },
                          "end": {
                            "type": "string",
                            "format": "date-time",
                            "description": "End time (ISO 8601). Must be after start. Example: '2025-10-20T15:00:00' for 1-hour meeting."
                          }
                        },
                        "required": [
                          "start",
                          "end"
                        ]
                      },
                      "proposals": {
                        "type": "array",
                        "description": "Alternative slots to try (conflict-checked in order). If all proposals conflict, the macro returns HTTP 409 with details.",
                        "minItems": 1,
                        "maxItems": 10,
                        "items": {
                          "type": "object",
                          "required": [
                            "start",
                            "end"
                          ],
                          "properties": {
                            "start": {
                              "type": "string",
                              "format": "date-time",
                              "description": "Proposed start time (ISO 8601)."
                            },
                            "end": {
                              "type": "string",
                              "format": "date-time",
                              "description": "Proposed end time (ISO 8601)."
                            }
                          },
                          "additionalProperties": false
                        }
                      }
                    },
                    "additionalProperties": false,
                    "anyOf": [
                      {
                        "required": [
                          "fixed"
                        ]
                      },
                      {
                        "required": [
                          "proposals"
                        ]
                      }
                    ]
                  },
                  "attendees": {
                    "type": "array",
                    "maxItems": 20,
                    "description": "Meeting attendees (max 20). Sends calendar invites. Each needs email, name optional.",
                    "items": {
                      "type": "object",
                      "required": [
                        "email"
                      ],
                      "properties": {
                        "email": {
                          "type": "string",
                          "format": "email"
                        },
                        "name": {
                          "type": "string"
                        }
                      }
                    }
                  },
                  "location": {
                    "type": "string",
                    "maxLength": 500,
                    "description": "Location: room/address or video link. Examples: 'Conference Room A', '123 Main St', 'https://zoom.us/j/123'."
                  },
                  "notes": {
                    "type": "string",
                    "maxLength": 2000,
                    "description": "Event description (max 2000 chars). Use for agenda, purpose, preparation instructions."
                  },
                  "conference": {
                    "type": "string",
                    "enum": [
                      "none",
                      "auto",
                      "meet",
                      "zoom"
                    ],
                    "default": "none",
                    "description": "Video link: 'none'=no video, 'meet'=Google Meet (auto-generated), 'zoom'=adds placeholder text reminding organiser to add link manually, 'auto'=currently behaves like 'none'."
                  },
                  "enrichFromContacts": {
                    "type": "string",
                    "enum": [
                      "ask",
                      "auto",
                      "off"
                    ],
                    "default": "ask",
                    "description": "Enrich attendee details from Google Contacts. 'ask'=pause and return confirmToken with suggested fields, 'auto'=auto-fill without confirmation, 'off'=skip enrichment."
                  },
                  "privacy": {
                    "type": "string",
                    "enum": [
                      "default",
                      "private",
                      "public"
                    ],
                    "description": "Visibility hint stored with pending confirmation payload (currently forwarded back untouched)."
                  },
                  "reminders": {
                    "type": "array",
                    "maxItems": 5,
                    "description": "Reminders in minutes before event (max 5). Common: 15, 30, 60, 1440 (1 day). Can set multiple: [15,60].",
                    "items": {
                      "type": "integer",
                      "minimum": 1,
                      "maximum": 1440
                    }
                  }
                }
              },
              "examples": {
                "simpleFixedTime": {
                  "summary": "Simple 30min meeting",
                  "value": {
                    "title": "Team Standup",
                    "when": {
                      "fixed": {
                        "start": "2025-10-20T09:00:00",
                        "end": "2025-10-20T09:30:00"
                      }
                    },
                    "reminders": [
                      15
                    ]
                  }
                },
                "meetingWithAttendees": {
                  "summary": "Meeting with attendees + Google Meet",
                  "value": {
                    "title": "Project Review",
                    "when": {
                      "fixed": {
                        "start": "2025-10-21T14:00:00",
                        "end": "2025-10-21T15:00:00"
                      }
                    },
                    "attendees": [
                      {
                        "email": "john@example.com",
                        "name": "John Smith"
                      }
                    ],
                    "conference": "meet",
                    "reminders": [
                      15,
                      60
                    ]
                  }
                },
                "proposedSlots": {
                  "summary": "Try multiple slots and pick first without conflicts",
                  "value": {
                    "title": "Design Sync",
                    "when": {
                      "proposals": [
                        {
                          "start": "2025-10-22T09:00:00",
                          "end": "2025-10-22T09:30:00"
                        },
                        {
                          "start": "2025-10-22T10:00:00",
                          "end": "2025-10-22T10:30:00"
                        }
                      ]
                    },
                    "attendees": [
                      {
                        "email": "alex@example.com"
                      }
                    ],
                    "enrichFromContacts": "ask"
                  }
                }
              }
            }
          }
        },
        "responses": {
          "200": {
            "description": "Event created or pending confirmation",
            "content": {
              "application/json": {
                "schema": {
                  "type": "object",
                  "properties": {
                    "event": {
                      "type": [
                        "object",
                        "null"
                      ],
                      "description": "Created event details. Null when confirmToken returned for enrichment.",
                      "properties": {
                        "eventId": {
                          "type": "string"
                        },
                        "title": {
                          "type": "string"
                        },
                        "start": {
                          "type": "string"
                        },
                        "end": {
                          "type": "string"
                        },
                        "status": {
                          "type": "string",
                          "description": "Always 'upcoming' immediately after creation."
                        },
                        "attendees": {
                          "type": "array",
                          "description": "Attendee list with email/name pairs.",
                          "items": {
                            "type": "object",
                            "properties": {
                              "email": {
                                "type": "string"
                              },
                              "name": {
                                "type": [
                                  "string",
                                  "null"
                                ]
                              }
                            }
                          }
                        }
                      }
                    },
                    "confirmToken": {
                      "type": [
                        "string",
                        "null"
                      ],
                      "description": "Present when enrichFromContacts='ask' and contact data found. Call /api/macros/confirm with this token to continue."
                    },
                    "warnings": {
                      "type": "array",
                      "items": {
                        "type": "string"
                      },
                      "description": "Informational messages (e.g. enrichment suggestions or that auto-fill was applied)."
                    }
                  }
                }
              }
            }
          },
          "409": {
            "description": "All proposed time slots conflict with existing events. Response includes alternatives array.",
            "content": {
              "application/json": {
                "schema": {
                  "type": "object",
                  "properties": {
                    "error": {
                      "type": "string"
                    },
                    "code": {
                      "type": "string",
                      "enum": [
                        "CONFLICT"
                      ]
                    },
                    "alternatives": {
                      "type": "array",
                      "description": "Each item details a conflicting proposal with the conflicting events.",
                      "items": {
                        "type": "object",
                        "properties": {
                          "proposal": {
                            "type": "object"
                          },
                          "conflicts": {
                            "type": "array"
                          }
                        }
                      }
                    }
                  }
                }
              }
            }
          }
        }
      }
    },
    "/macros/calendar/reminderDrafts": {
      "post": {
        "operationId": "macroCalendarReminderDrafts",
        "summary": "Generate reminder email drafts for upcoming events",
        "description": "Create Gmail draft reminders for event attendees. Scopes: today (all day's events) or nextHours (next N hours). Returns draft list with generated emails ready to send. Email templates customizable.",
        "requestBody": {
          "required": false,
          "content": {
            "application/json": {
              "schema": {
                "type": "object",
                "description": "Generate reminder drafts for events. Scope: 'today'=all day's events, 'nextHours'=next N hours. Creates one draft per attendee. Templates customizable with {title}, {start}, {end}, {location}, {recipientName}.",
                "properties": {
                  "window": {
                    "type": "string",
                    "enum": [
                      "today",
                      "nextHours"
                    ],
                    "description": "Time window: 'today'=ALL events today, 'nextHours'=next N hours (requires hours param)"
                  },
                  "hours": {
                    "type": "integer",
                    "minimum": 1,
                    "maximum": 24,
                    "description": "Lookahead window in hours (required when window='nextHours')"
                  },
                  "template": {
                    "type": "string",
                    "maxLength": 2000,
                    "description": "Custom email template (optional)"
                  },
                  "includeLocation": {
                    "type": "boolean",
                    "default": true,
                    "description": "Include location in reminder"
                  },
                  "createDrafts": {
                    "type": "boolean",
                    "default": true,
                    "description": "Create drafts or preview only"
                  }
                },
                "oneOf": [
                  {
                    "type": "object",
                    "title": "Generate for today",
                    "properties": {
                      "window": {
                        "type": "string"
                      },
                      "template": {
                        "type": "string"
                      },
                      "includeLocation": {
                        "type": "boolean"
                      },
                      "createDrafts": {
                        "type": "boolean"
                      }
                    }
                  },
                  {
                    "type": "object",
                    "title": "Generate for next N hours",
                    "required": [
                      "hours"
                    ],
                    "properties": {
                      "window": {
                        "type": "string"
                      },
                      "hours": {
                        "type": "integer"
                      },
                      "template": {
                        "type": "string"
                      },
                      "includeLocation": {
                        "type": "boolean"
                      },
                      "createDrafts": {
                        "type": "boolean"
                      }
                    }
                  }
                ]
              },
              "examples": {
                "todayReminders": {
                  "summary": "Generate reminders for ALL today's events",
                  "value": {
                    "window": "today"
                  }
                },
                "nextHoursReminders": {
                  "summary": "Generate reminders for next 4 hours only",
                  "value": {
                    "window": "nextHours",
                    "hours": 4
                  }
                },
                "customTemplate": {
                  "summary": "Use custom reminder template",
                  "value": {
                    "window": "today",
                    "template": "Hi {recipientName},\n\nDon't forget about {title}!\nWhen: {start}\nWhere: {location}\n\nLooking forward to seeing you!"
                  }
                }
              }
            }
          }
        },
        "responses": {
          "200": {
            "description": "Successfully generated reminder drafts",
            "content": {
              "application/json": {
                "schema": {
                  "type": "object",
                  "properties": {
                    "drafts": {
                      "type": "array",
                      "description": "Email drafts created (one per attendee per event). Ready to send or customize further.",
                      "items": {
                        "type": "object",
                        "properties": {
                          "draftId": {
                            "type": [
                              "string",
                              "null"
                            ],
                            "description": "Gmail draft ID. Use to access/modify/send via Gmail API. Null if createDrafts=false or draft creation failed."
                          },
                          "to": {
                            "type": "string",
                            "description": "Recipient email address (event attendee)"
                          },
                          "subject": {
                            "type": "string",
                            "description": "Email subject line. Format: 'Reminder: {event title}'"
                          },
                          "preview": {
                            "type": "string",
                            "description": "First 200 chars of email body for preview"
                          },
                          "eventId": {
                            "type": "string",
                            "description": "Google Calendar event ID. Use to reference original event."
                          }
                        }
                      }
                    },
                    "subset": {
                      "type": "boolean",
                      "description": "Always false. All matching events included (no pagination)"
                    }
                  }
                }
              }
            }
          }
        }
      }
    },
    "/macros/contacts/safeAdd": {
      "post": {
        "operationId": "macroContactsSafeAdd",
        "summary": "Bulk add contacts with safety checks",
        "description": "Bulk import 1-50 contacts with duplicate detection plus confirmation. Strategies: ask (confirm), skip, merge, create. For deep cleanup use /rpc/contacts (op:\"dedupe\") then POST /contacts/actions/bulkDelete. Field 'realestate' stores organization.",
        "requestBody": {
          "required": true,
          "content": {
            "application/json": {
              "schema": {
                "type": "object",
                "required": [
                  "entries"
                ],
                "description": "Bulk add contacts (1-50) with duplicate detection and follow-up confirmation. Each entry needs 'name' (required), optional 'email'/'phone'/'realestate'/'notes'. Strategies: 'ask' (default, safest – pause and return confirmToken), 'skip' (do not add duplicates), 'merge' (auto-merge into best match), 'create' (always add). Matching logic: email exact match > phone match > name exact match > partial name match. For removing duplicates after review, call /rpc/contacts with op:\"dedupe\" then POST /contacts/actions/bulkDelete.",
                "properties": {
                  "entries": {
                    "type": "array",
                    "minItems": 1,
                    "maxItems": 50,
                    "description": "Contacts to add (1-50). Each: name (required), email/phone/realestate/notes (optional). Duplicate check on name/email/phone.",
                    "items": {
                      "type": "object",
                      "required": [
                        "name"
                      ],
                      "properties": {
                        "name": {
                          "type": "string",
                          "maxLength": 255,
                          "description": "Full name (required). Examples: 'John Smith', 'Jane Doe'."
                        },
                        "email": {
                          "type": "string",
                          "format": "email",
                          "description": "Email (optional but recommended). Used for duplicate check."
                        },
                        "phone": {
                          "type": "string",
                          "maxLength": 20,
                          "description": "Phone any format (optional). Examples: '+420 123 456 789', '555-1234'."
                        },
                        "realestate": {
                          "type": "string",
                          "maxLength": 500,
                          "description": "Company/org (optional). Note: field name is 'realestate'. Examples: 'Acme Corp', 'Self-employed'."
                        },
                        "notes": {
                          "type": "string",
                          "maxLength": 1000,
                          "description": "Notes (optional, max 1000). Example: 'Met at conference 2024'."
                        }
                      }
                    }
                  },
                  "dedupeStrategy": {
                    "type": "string",
                    "enum": [
                      "ask",
                      "skip",
                      "merge",
                      "create"
                    ],
                    "default": "ask",
                    "description": "Duplicate handling strategy: 'ask' (default, safest) = detect duplicates and return confirmToken for user to decide, 'skip' = skip entries with duplicates (don't add), 'merge' = auto-merge into existing (preserve existing, add new fields), 'create' = always add (may create duplicates). For safest experience, use 'ask' (requires user confirmation). For bulk imports, use 'merge'."
                  }
                }
              },
              "examples": {
                "singleContact": {
                  "summary": "Add single contact (safest: asks if duplicate)",
                  "value": {
                    "entries": [
                      {
                        "name": "John Smith",
                        "email": "john@example.com",
                        "phone": "+420 123 456 789",
                        "realestate": "Acme Corp"
                      }
                    ],
                    "dedupeStrategy": "ask"
                  }
                },
                "bulkImportAutoMerge": {
                  "summary": "Import 3 contacts with auto-merge into existing",
                  "value": {
                    "entries": [
                      {
                        "name": "Jane Doe",
                        "email": "jane@company.com"
                      },
                      {
                        "name": "Bob Wilson",
                        "email": "bob@startup.io"
                      },
                      {
                        "name": "Alice Brown",
                        "phone": "+420 999 888 777"
                      }
                    ],
                    "dedupeStrategy": "merge"
                  }
                },
                "bulkImportSkip": {
                  "summary": "Import but skip any duplicates found",
                  "value": {
                    "entries": [
                      {
                        "name": "Bob Wilson",
                        "email": "bob@startup.io"
                      }
                    ],
                    "dedupeStrategy": "skip"
                  }
                }
              }
            }
          }
        },
        "responses": {
          "200": {
            "description": "Contacts processed",
            "content": {
              "application/json": {
                "schema": {
                  "type": "object",
                  "properties": {
                    "created": {
                      "type": "array",
                      "description": "Successfully created new contacts. Each item: {name, email}",
                      "items": {
                        "type": "object",
                        "properties": {
                          "name": {
                            "type": "string"
                          },
                          "email": {
                            "type": "string"
                          }
                        }
                      }
                    },
                    "merged": {
                      "type": "array",
                      "description": "Successfully merged into existing contacts (when strategy=merge). Each item: {merged_into (email), from (name), fields_updated (array of field names)}. Preserve existing contact data, add new fields from entry.",
                      "items": {
                        "type": "object",
                        "properties": {
                          "merged_into": {
                            "type": "string",
                            "description": "Email of existing contact that was merged into"
                          },
                          "from": {
                            "type": "string",
                            "description": "Name of new contact that was merged"
                          },
                          "fields_updated": {
                            "type": "array",
                            "description": "Which fields were updated (phone, notes, etc)"
                          }
                        }
                      }
                    },
                    "skipped": {
                      "type": "array",
                      "description": "Entries that could not be processed. Reason: 'found duplicates' (strategy=ask or skip), 'merge failed', 'add failed'. Each item: {email, name, reason, existing (duplicate contacts if found)}.",
                      "items": {
                        "type": "object",
                        "properties": {
                          "email": {
                            "type": "string"
                          },
                          "name": {
                            "type": "string"
                          },
                          "reason": {
                            "type": "string"
                          },
                          "existing": {
                            "type": "array",
                            "description": "Existing contacts that matched (if duplicates found)"
                          }
                        }
                      }
                    },
                    "confirmToken": {
                      "type": "string",
                      "description": "Present ONLY if strategy='ask' and duplicates found. User must call /api/macros/confirm with this token and action (create/skip/merge) to proceed."
                    },
                    "warnings": {
                      "type": "array",
                      "description": "Informational messages for user (e.g., duplicate counts, reminder to confirm or to use /rpc/contacts (dedupe) + /contacts/actions/bulkDelete for cleanup)",
                      "items": {
                        "type": "string"
                      }
                    }
                  }
                }
              }
            }
          }
        }
      }
    },
    "/macros/tasks/overview": {
      "post": {
        "operationId": "macroTasksOverview",
        "summary": "Get tasks overview",
        "description": "Google Tasks grouped by status. Scopes: daily (today only) or weekly (this week). Returns ALL tasks in scope: today/thisWeek/overdue sections, optionally completed. Use for 'What are my tasks today?'",
        "requestBody": {
          "required": true,
          "content": {
            "application/json": {
              "schema": {
                "type": "object",
                "required": [
                  "scope"
                ],
                "description": "Returns ALL tasks in specified scope grouped by due date. Daily=ALL today's tasks, weekly=ALL this week's tasks. Four sections: 'today', 'thisWeek', 'overdue', 'completed' (if includeCompleted=true). Complete task list, not subset.",
                "properties": {
                  "scope": {
                    "type": "string",
                    "enum": [
                      "daily",
                      "weekly"
                    ],
                    "description": "'daily'=ALL tasks due today (24 hours). 'weekly'=ALL tasks due this week (Mon-Sun). Complete list, not subset."
                  },
                  "includeCompleted": {
                    "type": "boolean",
                    "default": false,
                    "description": "If true, includes completed tasks in 'completed' section. If false (default), only active tasks. Use true for 'what I accomplished', false for 'what's left to do'."
                  }
                }
              },
              "examples": {
                "dailyTasks": {
                  "summary": "ALL today's active tasks (typical)",
                  "value": {
                    "scope": "daily",
                    "includeCompleted": false
                  }
                },
                "weeklyTasks": {
                  "summary": "ALL this week's active tasks",
                  "value": {
                    "scope": "weekly"
                  }
                }
              }
            }
          }
        },
        "responses": {
          "200": {
            "description": "Tasks retrieved",
            "content": {
              "application/json": {
                "schema": {
                  "type": "object",
                  "properties": {
                    "sections": {
                      "type": "object",
                      "description": "ALL tasks grouped by section. Complete list for scope.",
                      "properties": {
                        "today": {
                          "type": "array",
                          "description": "ALL tasks due today (not completed)"
                        },
                        "thisWeek": {
                          "type": "array",
                          "description": "ALL tasks due this week (not today)"
                        },
                        "overdue": {
                          "type": "array",
                          "description": "ALL overdue tasks (past due date)"
                        },
                        "completed": {
                          "type": "array",
                          "description": "Completed tasks (if includeCompleted=true)"
                        }
                      }
                    }
                  }
                }
              }
            }
          }
        }
      }
    },
    "/rpc/contacts": {
      "post": {
        "operationId": "contactsRpc",
        "summary": "Advanced contact RPC (read-only + dedupe helpers)",
        "description": "Low-level contact helpers backed by Google Sheets. Supports list, search, add, dedupe, bulkUpsert, and addressSuggest. Mutating operations (modify, delete, bulkDelete) now live at /api/contacts/actions/modify|delete|bulkDelete.",
        "requestBody": {
          "required": true,
          "content": {
            "application/json": {
              "schema": {
                "$ref": "#/components/schemas/ContactsRpcRequest"
              },
              "examples": {
                "list": {
                  "summary": "Get all contacts",
                  "value": {
                    "op": "list"
                  }
                },
                "search": {
                  "summary": "Search for 'john'",
                  "value": {
                    "op": "search",
                    "params": {
                      "query": "john"
                    }
                  }
                },
                "add": {
                  "summary": "Add single contact",
                  "value": {
                    "op": "add",
                    "params": {
                      "name": "John Smith",
                      "email": "john@example.com"
                    }
                  }
                },
                "dedupe": {
                  "summary": "Find duplicate contacts",
                  "value": {
                    "op": "dedupe"
                  }
                },
                "bulkUpsert": {
                  "summary": "Batch add contacts",
                  "value": {
                    "op": "bulkUpsert",
                    "params": {
                      "contacts": [
                        {
                          "name": "Alice",
                          "email": "alice@example.com"
                        },
                        {
                          "name": "Bob",
                          "email": "bob@example.com"
                        }
                      ]
                    }
                  }
                },
                "addressSuggest": {
                  "summary": "Get address suggestions from realEstate field",
                  "value": {
                    "op": "addressSuggest",
                    "params": {
                      "query": "Vrchlického"
                    }
                  }
                }
              }
            }
          }
        },
        "responses": {
          "200": {
            "description": "Operation successful",
            "content": {
              "application/json": {
                "schema": {
                  "type": "object",
                  "properties": {
                    "ok": {
                      "type": "boolean",
                      "description": "Always true on success"
                    },
                    "data": {
                      "type": "object",
                      "description": "Response data (varies by operation)"
                    }
                  }
                }
              }
            }
          },
          "400": {
            "description": "Bad request - missing or invalid parameters",
            "content": {
              "application/json": {
                "schema": {
                  "type": "object",
                  "properties": {
                    "error": {
                      "type": "string"
                    },
                    "message": {
                      "type": "string"
                    },
                    "code": {
                      "type": "string",
                      "enum": [
                        "INVALID_PARAM"
                      ]
                    }
                  }
                }
              }
            }
          },
          "401": {
            "description": "Authentication required"
          },
          "500": {
            "description": "Server error"
          }
        }
      }
    },
    "/rpc/mail": {
      "post": {
        "operationId": "mailRpc",
        "summary": "Advanced mail operations",
        "description": "Low-level Gmail RPC. Operations: search, preview, read, create drafts, send, reply, modify labels, preview attachments. Use macros for common tasks, RPC for advanced control. Returns ALL matching results (within op limits). Attachment URLs expire 1h.",
        "requestBody": {
          "required": true,
          "content": {
            "application/json": {
              "schema": {
                "type": "object",
                "required": [
                  "op"
                ],
                "properties": {
                  "op": {
                    "type": "string",
<<<<<<< HEAD
                    "enum": [
                      "search",
                      "preview",
                      "read",
                      "send",
                      "reply",
                      "modify",
                      "attachmentPreview",
                      "labels"
                    ],
                    "description": "Operation: search, preview (metadata for ids), read (full email or by search), send (direct OR by draftId), reply, modify labels, preview attachments, or manage labels list/modify."
=======
                    "enum": ["search", "preview", "read", "createDraft", "send", "reply", "modify", "attachmentPreview", "labels"],
                    "description": "Operation: search, preview (metadata for ids), read (full email or by search), create draft (validate to+subject+body), send (direct OR by draftId), reply, modify labels, preview attachments, or manage labels list/modify."
>>>>>>> aab6ca97
                  },
                  "params": {
                    "anyOf": [
                      {
                        "type": "object",
                        "title": "Send Draft",
                        "description": "Send existing draft by ID (op=send with draftId)",
                        "required": [
                          "draftId"
                        ],
                        "properties": {
                          "draftId": {
                            "type": "string",
                            "pattern": "^r-[0-9]+$",
                            "example": "r-70585620154190988",
                            "description": "Draft ID returned from /macros/calendar/reminderDrafts. Format: r-XXXXXXXXX (immutable draft identifier)"
                          }
                        }
                      },
                      {
                        "type": "object",
                        "title": "Send Direct Email",
                        "description": "Send email directly without draft (op=send with to+subject+body)",
                        "required": [
                          "to",
                          "subject",
                          "body"
                        ],
                        "properties": {
                          "to": {
                            "type": "string",
                            "format": "email",
                            "example": "recipient@example.com",
                            "description": "Recipient email address"
                          },
                          "subject": {
                            "type": "string",
                            "maxLength": 255,
                            "example": "Meeting tomorrow",
                            "description": "Email subject line"
                          },
                          "body": {
                            "type": "string",
                            "maxLength": 10000,
                            "example": "Hi, reminder about meeting at 7am",
                            "description": "Email body (plain text)"
                          },
                          "cc": {
                            "type": "string",
                            "description": "CC recipients (comma-separated, optional)"
                          },
                          "bcc": {
                            "type": "string",
                            "description": "BCC recipients (comma-separated, optional)"
                          }
                        }
                      },
                      {
                        "type": "object",
                        "title": "Create Draft",
                        "description": "Create Gmail draft without sending (op=createDraft)",
                        "required": ["to", "subject", "body"],
                        "properties": {
                          "to": {
                            "type": "string",
                            "format": "email",
                            "example": "coworker@example.com",
                            "description": "Recipient for the draft"
                          },
                          "subject": {
                            "type": "string",
                            "maxLength": 255,
                            "example": "Weekly status update",
                            "description": "Draft email subject"
                          },
                          "body": {
                            "type": "string",
                            "maxLength": 20000,
                            "example": "Ahoj, tady je návrh status reportu...",
                            "description": "Plain-text body saved to the draft"
                          }
                        }
                      },
                      {
                        "type": "object",
                        "title": "Search",
                        "description": "Search emails (op=search)",
                        "required": [
                          "query"
                        ],
                        "properties": {
                          "query": {
                            "type": "string",
                            "description": "Gmail search query (from:, to:, subject:, has:attachment, etc.)"
                          },
                          "maxResults": {
                            "type": "integer",
                            "minimum": 1,
                            "maximum": 100
                          }
                        }
                      },
                      {
                        "type": "object",
                        "title": "Attachment preview",
                        "description": "Preview text/table from attachment (op=attachmentPreview)",
                        "required": [
                          "messageId",
                          "attachmentId",
                          "mode"
                        ],
                        "properties": {
                          "messageId": {
                            "type": "string"
                          },
                          "attachmentId": {
                            "type": "string"
                          },
                          "mode": {
                            "type": "string",
                            "enum": [
                              "text",
                              "table"
                            ]
                          },
                          "maxKb": {
                            "type": "integer",
                            "minimum": 1,
                            "maximum": 512
                          },
                          "maxRows": {
                            "type": "integer",
                            "minimum": 1,
                            "maximum": 200
                          },
                          "delimiter": {
                            "type": "string",
                            "description": "Table delimiter (optional, defaults to auto)."
                          }
                        }
                      },
                      {
                        "type": "object",
                        "title": "Labels ops",
                        "description": "List or modify labels (op=labels)",
                        "properties": {
                          "list": {
                            "type": "boolean"
                          },
                          "modify": {
                            "type": "object",
                            "properties": {
                              "messageId": {
                                "type": "string"
                              },
                              "ids": {
                                "type": "array",
                                "items": {
                                  "type": "string"
                                },
                                "description": "Alternative to messageId. When provided, modifies first id only (matches service)."
                              },
                              "add": {
                                "type": "array",
                                "items": {
                                  "type": "string"
                                }
                              },
                              "remove": {
                                "type": "array",
                                "items": {
                                  "type": "string"
                                }
                              }
                            }
                          }
                        }
                      },
                      {
                        "type": "object",
                        "description": "Generic parameters for other ops (preview, read, reply, modify). See examples for common shapes.",
                        "additionalProperties": true
                      }
                    ],
                    "description": "Parameters depend on op value. Specific schemas provided for common cases; other operations accept their documented fields."
                  }
                }
              },
              "examples": {
                "searchEmails": {
                  "summary": "Search with Gmail query",
                  "value": {
                    "op": "search",
                    "params": {
                      "query": "from:john@example.com subject:meeting",
                      "maxResults": 100
                    }
                  }
                },
                "sendDirectEmail": {
                  "summary": "Send email directly (FIXED: All fields required in params)",
                  "value": {
                    "op": "send",
                    "params": {
                      "to": "recipient@example.com",
                      "subject": "Meeting tomorrow",
                      "body": "Hi, reminder about meeting at 7am"
                    }
                  }
                },
                "createDraft": {
                  "summary": "Create draft without sending",
                  "value": {
                    "op": "createDraft",
                    "params": {
                      "to": "coworker@example.com",
                      "subject": "Weekly status update",
                      "body": "Ahoj! Posílám koncept reportu ke schválení."
                    }
                  }
                },
                "sendDraft": {
                  "summary": "Send existing draft by ID",
                  "value": {
                    "op": "send",
                    "params": {
                      "draftId": "18abc123def456"
                    }
                  }
                },
                "attachmentPreview": {
                  "summary": "Preview attachment text",
                  "value": {
                    "op": "attachmentPreview",
                    "params": {
                      "messageId": "1890de2cafe3a3b7",
                      "attachmentId": "ANGjdJ9XbExample",
                      "mode": "text",
                      "maxKb": 128
                    }
                  }
                },
                "listLabels": {
                  "summary": "List all Gmail labels",
                  "value": {
                    "op": "labels",
                    "params": {
                      "list": true
                    }
                  }
                }
              }
            }
          }
        },
        "responses": {
          "200": {
            "description": "Operation completed"
          },
          "400": {
            "description": "Invalid request format - detailed error with expected format",
            "content": {
              "application/json": {
                "schema": {
                  "type": "object",
                  "properties": {
                    "error": {
                      "type": "string"
                    },
                    "message": {
                      "type": "string"
                    },
                    "code": {
                      "type": "string"
                    },
                    "details": {
                      "type": "string",
                      "description": "Specific format requirements"
                    },
                    "option1": {
                      "type": "object"
                    },
                    "option2": {
                      "type": "object"
                    }
                  }
                }
              }
            }
          }
        }
      }
    },
    "/rpc/calendar": {
      "post": {
        "operationId": "calendarRpc",
        "summary": "Advanced calendar operations",
        "description": "Low-level calendar RPC. Operations: list, get, create, update, delete, checkConflicts. Use macros for schedule/plan, RPC for advanced CRUD. Always include eventId for update/delete.",
        "requestBody": {
          "required": true,
          "content": {
            "application/json": {
              "schema": {
                "type": "object",
                "required": [
                  "op"
                ],
                "properties": {
                  "op": {
                    "type": "string",
                    "enum": [
                      "list",
                      "get",
                      "create",
                      "update",
                      "delete",
                      "checkConflicts"
                    ],
                    "description": "Operation type. CRITICAL for update: must include eventId and updates fields with proper start/end structure."
                  },
                  "params": {
                    "type": "object",
                    "description": "FIXED: Operation parameters. CRITICAL for update: eventId (required) + updates object with start/end as objects containing {dateTime, timeZone}.",
                    "properties": {
                      "eventId": {
                        "type": "string",
                        "description": "Event ID (REQUIRED for: get, update, delete, checkConflicts). Get from list or previous response."
                      },
                      "updates": {
                        "type": "object",
                        "description": "Fields to update (for op=update). Can include: start, end, summary, description, attendees, location, reminders. CRITICAL: start and end must be objects with {dateTime, timeZone}.",
                        "properties": {
                          "start": {
                            "type": "object",
                            "description": "FIXED: start is an OBJECT with required fields dateTime and timeZone",
                            "required": [
                              "dateTime",
                              "timeZone"
                            ],
                            "properties": {
                              "dateTime": {
                                "type": "string",
                                "format": "date-time",
                                "example": "2025-10-21T15:00:00",
                                "description": "ISO 8601 datetime (without +HH:MM in string, that's in timeZone)"
                              },
                              "timeZone": {
                                "type": "string",
                                "example": "Europe/Prague",
                                "description": "REQUIRED: Timezone identifier. Use 'Europe/Prague' or valid IANA timezone."
                              }
                            }
                          },
                          "end": {
                            "type": "object",
                            "description": "FIXED: end is an OBJECT with required fields dateTime and timeZone",
                            "required": [
                              "dateTime",
                              "timeZone"
                            ],
                            "properties": {
                              "dateTime": {
                                "type": "string",
                                "format": "date-time",
                                "example": "2025-10-21T16:00:00"
                              },
                              "timeZone": {
                                "type": "string",
                                "example": "Europe/Prague"
                              }
                            }
                          },
                          "summary": {
                            "type": "string"
                          },
                          "description": {
                            "type": "string"
                          },
                          "location": {
                            "type": "string"
                          },
                          "attendees": {
                            "type": "array",
                            "items": {
                              "type": "object",
                              "properties": {
                                "email": {
                                  "type": "string",
                                  "format": "email"
                                }
                              }
                            }
                          }
                        }
                      }
                    }
                  }
                }
              },
              "examples": {
                "listEvents": {
                  "summary": "List ALL events in date range",
                  "value": {
                    "op": "list",
                    "params": {
                      "timeMin": "2025-10-20T00:00:00Z",
                      "timeMax": "2025-10-27T23:59:59Z"
                    }
                  }
                },
                "updateEventTime": {
                  "summary": "Reschedule event (FIXED: Proper structure with {dateTime, timeZone})",
                  "value": {
                    "op": "update",
                    "params": {
                      "eventId": "uemjv6bneskjfej5t9onrlikq0",
                      "updates": {
                        "start": {
                          "dateTime": "2025-10-21T15:00:00",
                          "timeZone": "Europe/Prague"
                        },
                        "end": {
                          "dateTime": "2025-10-21T16:00:00",
                          "timeZone": "Europe/Prague"
                        },
                        "attendees": [
                          {
                            "email": "user@example.com"
                          }
                        ]
                      }
                    }
                  }
                },
                "checkConflicts": {
                  "summary": "Check for conflicts in time slot",
                  "value": {
                    "op": "checkConflicts",
                    "params": {
                      "start": "2025-10-21T07:00:00Z",
                      "end": "2025-10-21T08:00:00Z"
                    }
                  }
                }
              }
            }
          }
        },
        "responses": {
          "200": {
            "description": "Operation completed"
          },
          "400": {
            "description": "Invalid request format - detailed error with expected structure",
            "content": {
              "application/json": {
                "schema": {
                  "type": "object",
                  "properties": {
                    "error": {
                      "type": "string"
                    },
                    "message": {
                      "type": "string"
                    },
                    "code": {
                      "type": "string"
                    },
                    "details": {
                      "type": "string"
                    },
                    "expectedFormat": {
                      "type": "object"
                    }
                  }
                }
              }
            }
          }
        }
      }
    },
    "/rpc/tasks": {
      "post": {
        "operationId": "tasksRpc",
        "summary": "Advanced tasks operations",
        "description": "Low-level tasks RPC for list, create, update, delete, and complete. Use /macros/tasks/overview for grouped views; this endpoint returns raw tasks and accepts params either inside 'params' or alongside 'op'.",
        "requestBody": {
          "required": true,
          "content": {
            "application/json": {
              "schema": {
                "$ref": "#/components/schemas/TasksRpcRequest"
              },
              "examples": {
                "createTask": {
                  "summary": "Create new task",
                  "value": {
                    "op": "create",
                    "params": {
                      "title": "Review proposal",
                      "due": "2025-10-25T12:00:00Z"
                    }
                  }
                },
                "completeTaskDirect": {
                  "summary": "Complete a task using direct root-level identifiers",
                  "value": {
                    "op": "complete",
                    "taskListId": "primary",
                    "taskId": "task-42"
                  }
                }
              }
            }
          }
        },
        "responses": {
          "200": {
            "description": "Operation completed"
          }
        }
      }
    },
    "/contacts/actions/modify": {
      "post": {
        "operationId": "contactsModify",
        "tags": [
          "Contacts"
        ],
        "summary": "Modify an existing contact (idempotent)",
        "description": "Direct mutation endpoint for GPT. Updates an existing contact identified by name+email; creates if missing. Provide Idempotency-Key header for safe retries.",
        "requestBody": {
          "required": true,
          "content": {
            "application/json": {
              "schema": {
                "$ref": "#/components/schemas/ContactsModifyActionRequest"
              }
            }
          }
        },
        "responses": {
          "200": {
            "description": "Contact updated",
            "content": {
              "application/json": {
                "schema": {
                  "type": "object",
                  "properties": {
                    "ok": {
                      "type": "boolean"
                    },
                    "contact": {
                      "type": "object",
                      "description": "Updated contact payload"
                    },
                    "message": {
                      "type": "string"
                    }
                  }
                }
              }
            }
          },
          "400": {
            "description": "Bad request - invalid parameters"
          },
          "401": {
            "description": "Authentication required"
          },
          "404": {
            "description": "Not found"
          },
          "409": {
            "description": "Conflict"
          },
          "500": {
            "description": "Server error"
          }
        }
      }
    },
    "/contacts/actions/delete": {
      "post": {
        "operationId": "contactsDelete",
        "tags": [
          "Contacts"
        ],
        "summary": "Delete a contact (email or name)",
        "description": "Deletes a contact row from Google Sheets by email (preferred) or by unique name. Returns 409 if name matches multiple contacts.",
        "requestBody": {
          "required": true,
          "content": {
            "application/json": {
              "schema": {
                "$ref": "#/components/schemas/ContactsDeleteActionRequest"
              }
            }
          }
        },
        "responses": {
          "200": {
            "description": "Contact deleted",
            "content": {
              "application/json": {
                "schema": {
                  "type": "object",
                  "properties": {
                    "ok": {
                      "type": "boolean"
                    },
                    "deleted": {
                      "type": "object",
                      "description": "Deleted contact data (if available)"
                    },
                    "message": {
                      "type": "string"
                    }
                  }
                }
              }
            }
          },
          "400": {
            "description": "Bad request - invalid parameters"
          },
          "401": {
            "description": "Authentication required"
          },
          "404": {
            "description": "Not found"
          },
          "409": {
            "description": "Conflict"
          },
          "500": {
            "description": "Server error"
          }
        }
      }
    },
    "/contacts/actions/bulkDelete": {
      "post": {
        "operationId": "contactsBulkDelete",
        "tags": [
          "Contacts"
        ],
        "summary": "Bulk delete contacts (emails or rowIds)",
        "description": "Delete full contacts by email or remove duplicate rows by rowIds. Accepts up to 100 entries per call.",
        "requestBody": {
          "required": true,
          "content": {
            "application/json": {
              "schema": {
                "$ref": "#/components/schemas/ContactsBulkDeleteActionRequest"
              }
            }
          }
        },
        "responses": {
          "200": {
            "description": "Rows deleted",
            "content": {
              "application/json": {
                "schema": {
                  "type": "object",
                  "properties": {
                    "ok": {
                      "type": "boolean"
                    },
                    "deleted": {
                      "type": "integer",
                      "description": "Number of rows removed."
                    },
                    "mode": {
                      "type": "string",
                      "enum": [
                        "emails",
                        "rowIds"
                      ]
                    }
                  }
                }
              }
            }
          },
          "400": {
            "description": "Bad request - invalid parameters"
          },
          "401": {
            "description": "Authentication required"
          },
          "404": {
            "description": "Not found"
          },
          "409": {
            "description": "Conflict"
          },
          "500": {
            "description": "Server error"
          }
        }
      }
    }
  },
  "components": {
    "schemas": {
      "ContactsRpcRequest": {
        "type": "object",
        "required": [
          "op"
        ],
        "description": "Contacts RPC payload backed 100% by Google Sheets (no MongoDB writes). Always include an 'op'. Parameters can be supplied either inside a nested 'params' object (legacy format) or directly at the root next to 'op'.\n\n**WORKFLOW 1 – REMOVE DUPLICATES (keep best contact, delete extras):**\n  Step 1: Call {\"op\": \"dedupe\"} → Returns groups like {rowIndex: [2,3,5]} meaning duplicates.\n  Step 2: Pick the best rowIndex (most complete data).\n  Step 3: POST /contacts/actions/bulkDelete with {\"rowIds\": [3,5]} to remove extra rows (keep row 2).\n\n**WORKFLOW 2 – DELETE ENTIRE CONTACT (all occurrences):**\n  POST /contacts/actions/bulkDelete with {\"emails\": [\"john@example.com\"]} → Deletes ALL rows with that email.\n\n**IMPORTANT:** rowIds mode = surgical delete (keeps the best row). emails mode = delete entire contact.\n\nMutating operations (modify/delete/bulkDelete) are available via /api/contacts/actions/modify, /api/contacts/actions/delete and /api/contacts/actions/bulkDelete.",
        "properties": {
          "op": {
            "type": "string",
            "enum": [
              "list",
              "dedupe",
              "search",
              "add",
              "bulkUpsert",
              "addressSuggest"
            ],
            "description": "Operation to perform against the Google Sheets contacts backend."
          },
          "params": {
            "type": "object",
            "description": "Operation-specific parameters. The schema depends on the chosen op and is validated via the referenced sub-schemas."
          }
        },
        "oneOf": [
          {
            "$ref": "#/components/schemas/ContactsListRequest"
          },
          {
            "$ref": "#/components/schemas/ContactsDedupeRequest"
          },
          {
            "$ref": "#/components/schemas/ContactsSearchRequest"
          },
          {
            "$ref": "#/components/schemas/ContactsAddRequest"
          },
          {
            "$ref": "#/components/schemas/ContactsBulkUpsertRequest"
          },
          {
            "$ref": "#/components/schemas/ContactsAddressSuggestRequest"
          }
        ],
        "x-googleSheetsParams": {
          "list": {
            "description": "List all contacts – no params needed (omit or {})."
          },
          "dedupe": {
            "description": "Find duplicate groups in Google Sheets. No params required."
          },
          "search": {
            "description": "Search contacts. Params: {query}",
            "schema": {
              "type": "object",
              "required": [
                "query"
              ],
              "properties": {
                "query": {
                  "type": "string",
                  "description": "Search expression (diacritics stripped)."
                }
              }
            }
          },
          "add": {
            "description": "Add a single contact row. Params: {name, email?, phone?, realestate?, notes?}",
            "schema": {
              "type": "object",
              "required": [
                "name"
              ],
              "properties": {
                "name": {
                  "type": "string"
                },
                "email": {
                  "type": "string"
                },
                "phone": {
                  "type": "string"
                },
                "realestate": {
                  "type": "string"
                },
                "notes": {
                  "type": "string"
                }
              }
            }
          },
          "update": {
            "description": "Update an existing contact (matched by email). Params: {email, name?, phone?, realestate?, notes?}",
            "schema": {
              "type": "object",
              "required": [
                "email"
              ],
              "properties": {
                "email": {
                  "type": "string"
                },
                "name": {
                  "type": "string"
                },
                "phone": {
                  "type": "string"
                },
                "realestate": {
                  "type": "string"
                },
                "notes": {
                  "type": "string"
                }
              }
            }
          },
          "delete": {
            "description": "Delete contacts by email or name. Params: {email? | name?}",
            "schema": {
              "type": "object",
              "properties": {
                "email": {
                  "type": "string"
                },
                "name": {
                  "type": "string"
                }
              }
            }
          },
          "bulkUpsert": {
            "description": "Upsert up to 50 contacts. Params: {contacts: Contact[]} where Contact={name, email?, phone?, realestate?, notes?}",
            "schema": {
              "type": "object",
              "required": [
                "contacts"
              ],
              "properties": {
                "contacts": {
                  "type": "array",
                  "minItems": 1,
                  "maxItems": 50,
                  "items": {
                    "type": "object",
                    "required": [
                      "name"
                    ],
                    "properties": {
                      "name": {
                        "type": "string"
                      },
                      "email": {
                        "type": "string"
                      },
                      "phone": {
                        "type": "string"
                      },
                      "realestate": {
                        "type": "string"
                      },
                      "notes": {
                        "type": "string"
                      }
                    }
                  }
                }
              }
            }
          },
          "bulkDelete": {
            "description": "Delete by emails (all rows) or rowIds (specific duplicates). Params: {emails?: string[], rowIds?: number[]}",
            "schema": {
              "oneOf": [
                {
                  "type": "object",
                  "required": [
                    "emails"
                  ],
                  "properties": {
                    "emails": {
                      "type": "array",
                      "minItems": 1,
                      "items": {
                        "type": "string"
                      }
                    }
                  },
                  "additionalProperties": false
                },
                {
                  "type": "object",
                  "required": [
                    "rowIds"
                  ],
                  "properties": {
                    "rowIds": {
                      "type": "array",
                      "minItems": 1,
                      "items": {
                        "type": "integer"
                      }
                    }
                  },
                  "additionalProperties": false
                }
              ]
            }
          },
          "addressSuggest": {
            "description": "Get address suggestions for the realEstate column. Params: {query}",
            "schema": {
              "type": "object",
              "required": [
                "query"
              ],
              "properties": {
                "query": {
                  "type": "string"
                }
              }
            }
          }
        },
        "additionalProperties": false
      },
      "ContactsBaseRequest": {
        "type": "object",
        "required": [
          "op"
        ],
        "properties": {
          "op": {
            "type": "string"
          },
          "params": {
            "type": "object"
          }
        },
        "additionalProperties": false
      },
      "ContactsListRequest": {
        "allOf": [
          {
            "$ref": "#/components/schemas/ContactsBaseRequest"
          },
          {
            "properties": {
              "op": {
                "const": "list"
              },
              "params": {
                "type": "object",
                "description": "No params required. Omit entirely or send {}.",
                "maxProperties": 0
              }
            }
          }
        ]
      },
      "ContactsDedupeRequest": {
        "allOf": [
          {
            "$ref": "#/components/schemas/ContactsBaseRequest"
          },
          {
            "properties": {
              "op": {
                "const": "dedupe"
              },
              "params": {
                "type": "object",
                "description": "No params required. Omit entirely or send {}.",
                "maxProperties": 0
              }
            }
          }
        ]
      },
      "ContactsSearchRequest": {
        "allOf": [
          {
            "$ref": "#/components/schemas/ContactsBaseRequest"
          },
          {
            "required": [
              "params"
            ],
            "properties": {
              "op": {
                "const": "search"
              },
              "params": {
                "type": "object",
                "required": [
                  "query"
                ],
                "properties": {
                  "query": {
                    "type": "string",
                    "description": "Search expression for contact sheet rows."
                  }
                },
                "additionalProperties": false
              }
            }
          }
        ]
      },
      "ContactsAddRequest": {
        "allOf": [
          {
            "$ref": "#/components/schemas/ContactsBaseRequest"
          },
          {
            "required": [
              "params"
            ],
            "properties": {
              "op": {
                "const": "add"
              },
              "params": {
                "type": "object",
                "required": [
                  "name",
                  "email"
                ],
                "properties": {
                  "name": {
                    "type": "string"
                  },
                  "email": {
                    "type": "string",
                    "format": "email"
                  },
                  "phone": {
                    "type": "string"
                  },
                  "realestate": {
                    "type": "string"
                  },
                  "notes": {
                    "type": "string"
                  }
                },
                "additionalProperties": false
              }
            }
          }
        ]
      },
      "ContactsUpdateRequest": {
        "allOf": [
          {
            "$ref": "#/components/schemas/ContactsBaseRequest"
          },
          {
            "required": [
              "params"
            ],
            "properties": {
              "op": {
                "const": "update"
              },
              "params": {
                "type": "object",
                "required": [
                  "name",
                  "email"
                ],
                "properties": {
                  "name": {
                    "type": "string"
                  },
                  "email": {
                    "type": "string",
                    "format": "email"
                  },
                  "phone": {
                    "type": "string"
                  },
                  "realestate": {
                    "type": "string"
                  },
                  "notes": {
                    "type": "string"
                  }
                },
                "additionalProperties": false
              }
            }
          }
        ]
      },
      "ContactsDeleteRequest": {
        "allOf": [
          {
            "$ref": "#/components/schemas/ContactsBaseRequest"
          },
          {
            "required": [
              "params"
            ],
            "properties": {
              "op": {
                "const": "delete"
              },
              "params": {
                "type": "object",
                "properties": {
                  "email": {
                    "type": "string",
                    "format": "email"
                  },
                  "name": {
                    "type": "string"
                  }
                },
                "additionalProperties": false,
                "oneOf": [
                  {
                    "required": [
                      "email"
                    ]
                  },
                  {
                    "required": [
                      "name"
                    ]
                  },
                  {
                    "required": [
                      "email",
                      "name"
                    ]
                  }
                ]
              }
            }
          }
        ]
      },
      "ContactsBulkUpsertRequest": {
        "allOf": [
          {
            "$ref": "#/components/schemas/ContactsBaseRequest"
          },
          {
            "required": [
              "params"
            ],
            "properties": {
              "op": {
                "const": "bulkUpsert"
              },
              "params": {
                "type": "object",
                "required": [
                  "contacts"
                ],
                "properties": {
                  "contacts": {
                    "type": "array",
                    "minItems": 1,
                    "maxItems": 50,
                    "items": {
                      "type": "object",
                      "required": [
                        "name"
                      ],
                      "properties": {
                        "name": {
                          "type": "string"
                        },
                        "email": {
                          "type": "string",
                          "format": "email"
                        },
                        "phone": {
                          "type": "string"
                        },
                        "realestate": {
                          "type": "string"
                        },
                        "notes": {
                          "type": "string"
                        }
                      },
                      "additionalProperties": false
                    }
                  }
                },
                "additionalProperties": false
              }
            }
          }
        ]
      },
      "ContactsBulkDeleteByEmailsRequest": {
        "anyOf": [
          {
            "allOf": [
              {
                "$ref": "#/components/schemas/ContactsBaseRequest"
              },
              {
                "required": [
                  "params"
                ],
                "properties": {
                  "op": {
                    "const": "bulkDelete"
                  },
                  "params": {
                    "type": "object",
                    "required": [
                      "emails"
                    ],
                    "properties": {
                      "emails": {
                        "type": "array",
                        "minItems": 1,
                        "items": {
                          "type": "string",
                          "format": "email"
                        }
                      }
                    },
                    "additionalProperties": false
                  }
                }
              }
            ]
          },
          {
            "type": "object",
            "required": [
              "op",
              "emails"
            ],
            "properties": {
              "op": {
                "const": "bulkDelete"
              },
              "emails": {
                "type": "array",
                "minItems": 1,
                "items": {
                  "type": "string",
                  "format": "email"
                }
              }
            },
            "additionalProperties": false
          }
        ]
      },
      "ContactsBulkDeleteByRowIdsRequest": {
        "anyOf": [
          {
            "allOf": [
              {
                "$ref": "#/components/schemas/ContactsBaseRequest"
              },
              {
                "required": [
                  "params"
                ],
                "properties": {
                  "op": {
                    "const": "bulkDelete"
                  },
                  "params": {
                    "type": "object",
                    "required": [
                      "rowIds"
                    ],
                    "properties": {
                      "rowIds": {
                        "type": "array",
                        "minItems": 1,
                        "items": {
                          "type": "integer"
                        }
                      }
                    },
                    "additionalProperties": false
                  }
                }
              }
            ]
          },
          {
            "type": "object",
            "required": [
              "op",
              "rowIds"
            ],
            "properties": {
              "op": {
                "const": "bulkDelete"
              },
              "rowIds": {
                "type": "array",
                "minItems": 1,
                "items": {
                  "type": "integer"
                }
              }
            },
            "additionalProperties": false
          }
        ]
      },
      "ContactsAddressSuggestRequest": {
        "allOf": [
          {
            "$ref": "#/components/schemas/ContactsBaseRequest"
          },
          {
            "required": [
              "params"
            ],
            "properties": {
              "op": {
                "const": "addressSuggest"
              },
              "params": {
                "type": "object",
                "required": [
                  "query"
                ],
                "properties": {
                  "query": {
                    "type": "string"
                  }
                },
                "additionalProperties": false
              }
            }
          }
        ]
      },
      "TasksRpcRequest": {
        "type": "object",
        "required": [
          "op"
        ],
        "description": "Tasks RPC payload. Choose the shape that matches the desired operation so the Actions runtime can validate params correctly. Parameters may be wrapped in a 'params' object or provided directly beside 'op' (e.g. {\"op\":\"complete\", \"taskListId\":\"...\", \"taskId\":\"...\"}). The backend accepts both formats.",
        "properties": {
          "op": {
            "type": "string",
            "enum": [
              "list",
              "get",
              "create",
              "update",
              "delete",
              "complete",
              "reopen"
            ],
            "description": "Operation to execute on Google Tasks."
          },
          "params": {
            "type": "object",
            "description": "Operation-specific parameters validated by the targeted request schema."
          }
        },
        "oneOf": [
          {
            "$ref": "#/components/schemas/TasksListRequest"
          },
          {
            "$ref": "#/components/schemas/TasksGetRequest"
          },
          {
            "$ref": "#/components/schemas/TasksCreateRequest"
          },
          {
            "$ref": "#/components/schemas/TasksUpdateRequest"
          },
          {
            "$ref": "#/components/schemas/TasksDeleteRequest"
          },
          {
            "$ref": "#/components/schemas/TasksCompleteRequest"
          },
          {
            "$ref": "#/components/schemas/TasksReopenRequest"
          }
        ],
        "additionalProperties": false
      },
      "TasksBaseRequest": {
        "type": "object",
        "required": [
          "op"
        ],
        "properties": {
          "op": {
            "type": "string"
          },
          "params": {
            "type": "object"
          }
        },
        "additionalProperties": false
      },
      "TasksListRequest": {
        "allOf": [
          {
            "$ref": "#/components/schemas/TasksBaseRequest"
          },
          {
            "properties": {
              "op": {
                "const": "list"
              },
              "params": {
                "type": "object",
                "properties": {
                  "taskListId": {
                    "type": "string"
                  },
                  "maxResults": {
                    "type": "integer",
                    "minimum": 1,
                    "maximum": 100
                  },
                  "pageToken": {
                    "type": "string"
                  },
                  "showCompleted": {
                    "type": "boolean"
                  }
                },
                "additionalProperties": false
              }
            }
          }
        ]
      },
      "TasksGetRequest": {
        "description": "Placeholder for future single-task retrieval. Currently returns HTTP 501 (not implemented).",
        "allOf": [
          {
            "$ref": "#/components/schemas/TasksBaseRequest"
          },
          {
            "required": [
              "params"
            ],
            "properties": {
              "op": {
                "const": "get"
              },
              "params": {
                "type": "object",
                "required": [
                  "taskListId",
                  "taskId"
                ],
                "properties": {
                  "taskListId": {
                    "type": "string"
                  },
                  "taskId": {
                    "type": "string"
                  }
                },
                "additionalProperties": false
              }
            }
          }
        ]
      },
      "TasksCreateRequest": {
        "anyOf": [
          {
            "allOf": [
              {
                "$ref": "#/components/schemas/TasksBaseRequest"
              },
              {
                "required": [
                  "params"
                ],
                "properties": {
                  "op": {
                    "const": "create"
                  },
                  "params": {
                    "type": "object",
                    "required": [
                      "title"
                    ],
                    "properties": {
                      "title": {
                        "type": "string"
                      },
                      "notes": {
                        "type": "string"
                      },
                      "due": {
                        "type": "string",
                        "format": "date-time"
                      }
                    },
                    "additionalProperties": false
                  }
                }
              }
            ]
          },
          {
            "type": "object",
            "required": [
              "op",
              "title"
            ],
            "properties": {
              "op": {
                "const": "create"
              },
              "title": {
                "type": "string"
              },
              "notes": {
                "type": "string"
              },
              "due": {
                "type": "string",
                "format": "date-time"
              }
            },
            "additionalProperties": false
          }
        ]
      },
      "TasksUpdateRequest": {
        "anyOf": [
          {
            "allOf": [
              {
                "$ref": "#/components/schemas/TasksBaseRequest"
              },
              {
                "required": [
                  "params"
                ],
                "properties": {
                  "op": {
                    "const": "update"
                  },
                  "params": {
                    "type": "object",
                    "required": [
                      "taskListId",
                      "taskId",
                      "updates"
                    ],
                    "properties": {
                      "taskListId": {
                        "type": "string"
                      },
                      "taskId": {
                        "type": "string"
                      },
                      "updates": {
                        "type": "object",
                        "properties": {
                          "title": {
                            "type": "string"
                          },
                          "notes": {
                            "type": "string"
                          },
                          "due": {
                            "type": "string",
                            "format": "date-time"
                          },
                          "status": {
                            "type": "string",
                            "enum": [
                              "needsAction",
                              "completed"
                            ]
                          }
                        }
                      }
                    },
                    "additionalProperties": false
                  }
                }
              }
            ]
          },
          {
            "type": "object",
            "required": [
              "op",
              "taskListId",
              "taskId",
              "updates"
            ],
            "properties": {
              "op": {
                "const": "update"
              },
              "taskListId": {
                "type": "string"
              },
              "taskId": {
                "type": "string"
              },
              "updates": {
                "type": "object",
                "properties": {
                  "title": {
                    "type": "string"
                  },
                  "notes": {
                    "type": "string"
                  },
                  "due": {
                    "type": "string",
                    "format": "date-time"
                  },
                  "status": {
                    "type": "string",
                    "enum": [
                      "needsAction",
                      "completed"
                    ]
                  }
                }
              }
            },
            "additionalProperties": false
          }
        ]
      },
      "TasksDeleteRequest": {
        "anyOf": [
          {
            "allOf": [
              {
                "$ref": "#/components/schemas/TasksBaseRequest"
              },
              {
                "required": [
                  "params"
                ],
                "properties": {
                  "op": {
                    "const": "delete"
                  },
                  "params": {
                    "type": "object",
                    "required": [
                      "taskListId",
                      "taskId"
                    ],
                    "properties": {
                      "taskListId": {
                        "type": "string"
                      },
                      "taskId": {
                        "type": "string"
                      }
                    },
                    "additionalProperties": false
                  }
                }
              }
            ]
          },
          {
            "type": "object",
            "required": [
              "op",
              "taskListId",
              "taskId"
            ],
            "properties": {
              "op": {
                "const": "delete"
              },
              "taskListId": {
                "type": "string"
              },
              "taskId": {
                "type": "string"
              }
            },
            "additionalProperties": false
          }
        ]
      },
      "TasksCompleteRequest": {
        "anyOf": [
          {
            "allOf": [
              {
                "$ref": "#/components/schemas/TasksBaseRequest"
              },
              {
                "required": [
                  "params"
                ],
                "properties": {
                  "op": {
                    "const": "complete"
                  },
                  "params": {
                    "type": "object",
                    "required": [
                      "taskListId",
                      "taskId"
                    ],
                    "properties": {
                      "taskListId": {
                        "type": "string"
                      },
                      "taskId": {
                        "type": "string"
                      }
                    },
                    "additionalProperties": false
                  }
                }
              }
            ]
          },
          {
            "type": "object",
            "required": [
              "op",
              "taskListId",
              "taskId"
            ],
            "properties": {
              "op": {
                "const": "complete"
              },
              "taskListId": {
                "type": "string"
              },
              "taskId": {
                "type": "string"
              }
            },
            "additionalProperties": false
          }
        ]
      },
      "TasksReopenRequest": {
        "anyOf": [
          {
            "allOf": [
              {
                "$ref": "#/components/schemas/TasksBaseRequest"
              },
              {
                "required": [
                  "params"
                ],
                "properties": {
                  "op": {
                    "const": "reopen"
                  },
                  "params": {
                    "type": "object",
                    "required": [
                      "taskListId",
                      "taskId"
                    ],
                    "properties": {
                      "taskListId": {
                        "type": "string"
                      },
                      "taskId": {
                        "type": "string"
                      }
                    },
                    "additionalProperties": false
                  }
                }
              }
            ]
          },
          {
            "type": "object",
            "required": [
              "op",
              "taskListId",
              "taskId"
            ],
            "properties": {
              "op": {
                "const": "reopen"
              },
              "taskListId": {
                "type": "string"
              },
              "taskId": {
                "type": "string"
              }
            },
            "additionalProperties": false
          }
        ]
      },
      "ContactsModifyActionRequest": {
        "type": "object",
        "required": [
          "name",
          "email"
        ],
        "properties": {
          "name": {
            "type": "string",
            "description": "Full name of the contact (required)."
          },
          "email": {
            "type": "string",
            "format": "email",
            "description": "Email address (required)."
          },
          "phone": {
            "type": "string",
            "description": "Phone number (optional)."
          },
          "notes": {
            "type": "string",
            "description": "Notes field (optional)."
          },
          "realEstate": {
            "type": "string",
            "description": "Organization/company (camelCase variant)."
          },
          "realestate": {
            "type": "string",
            "description": "Organization/company (legacy lowercase alias)."
          }
        },
        "additionalProperties": false,
        "description": "Payload for /api/contacts/modify. Provide both name and email; optional fields overwrite stored values."
      },
      "ContactsDeleteActionRequest": {
        "type": "object",
        "properties": {
          "email": {
            "type": "string",
            "format": "email",
            "description": "Email of the contact to delete."
          },
          "name": {
            "type": "string",
            "description": "Name of the contact (used when deleting by name)."
          }
        },
        "additionalProperties": false,
        "description": "Payload for /api/contacts/delete. Provide email (preferred) or name. If both supplied, both must match.",
        "anyOf": [
          {
            "required": [
              "email"
            ]
          },
          {
            "required": [
              "name"
            ]
          }
        ]
      },
      "ContactsBulkDeleteActionRequest": {
        "type": "object",
        "description": "Payload for /api/contacts/actions/bulkDelete. Choose mode: emails[] deletes full contacts, rowIds[] deletes specific rows.",
        "oneOf": [
          {
            "type": "object",
            "required": [
              "emails"
            ],
            "properties": {
              "emails": {
                "type": "array",
                "minItems": 1,
                "maxItems": 100,
                "items": {
                  "type": "string",
                  "format": "email"
                },
                "description": "Emails whose rows should be removed (deletes all rows matching each email)."
              }
            },
            "additionalProperties": false
          },
          {
            "type": "object",
            "required": [
              "rowIds"
            ],
            "properties": {
              "rowIds": {
                "type": "array",
                "minItems": 1,
                "maxItems": 100,
                "items": {
                  "type": "integer",
                  "minimum": 2
                },
                "description": "Sheet row indexes to delete (1-based, e.g. 2 removes second contact row)."
              }
            },
            "additionalProperties": false
          }
        ]
      }
    }
  }
}<|MERGE_RESOLUTION|>--- conflicted
+++ resolved
@@ -1546,7 +1546,6 @@
                 "properties": {
                   "op": {
                     "type": "string",
-<<<<<<< HEAD
                     "enum": [
                       "search",
                       "preview",
@@ -1558,10 +1557,6 @@
                       "labels"
                     ],
                     "description": "Operation: search, preview (metadata for ids), read (full email or by search), send (direct OR by draftId), reply, modify labels, preview attachments, or manage labels list/modify."
-=======
-                    "enum": ["search", "preview", "read", "createDraft", "send", "reply", "modify", "attachmentPreview", "labels"],
-                    "description": "Operation: search, preview (metadata for ids), read (full email or by search), create draft (validate to+subject+body), send (direct OR by draftId), reply, modify labels, preview attachments, or manage labels list/modify."
->>>>>>> aab6ca97
                   },
                   "params": {
                     "anyOf": [
