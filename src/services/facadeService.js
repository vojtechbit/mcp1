/**
 * Facade Service - Business Façade Layer (BFF)
 * 
 * Orchestrates existing backend services into high-level macros
 * optimized for GPT consumption.
 */
import { wrapModuleFunctions } from '../utils/advancedDebugging.js';


import * as gmailService from './googleApiService.js';
import * as calendarService from './googleApiService.js';
import * as contactsService from './contactsService.js';
import * as tasksService from './tasksService.js';
import { getUserByGoogleSub } from './databaseService.js';
import { classifyEmailCategory } from './googleApiService.js';
import { parseRelativeTime, getPragueOffsetHours } from '../utils/helpers.js';
import { REFERENCE_TIMEZONE } from '../config/limits.js';
import { processAttachments } from '../utils/attachmentSecurity.js';
import { generateSignedAttachmentUrl } from '../utils/signedUrlGenerator.js';
import {
  UNREPLIED_LABEL_NAME,
  UNREPLIED_LABEL_DEFAULTS,
  TRACKING_LABEL_NAME,
  TRACKING_LABEL_DEFAULTS
} from '../config/unrepliedLabels.js';
import {
  createPendingConfirmation,
  getPendingConfirmation,
  confirmPendingConfirmation,
  completePendingConfirmation
} from '../utils/confirmationStore.js';

export const EMAIL_QUICK_READ_FORMATS = Object.freeze([
  'snippet',
  'minimal',
  'metadata',
  'full'
]);

/**
 * Selects the Gmail service implementation for the current runtime.
 *
 * In production we always use the real service, but tests can provide
 * deterministic responses by attaching overrides to
 * `globalThis.__facadeMocks.gmailService`.
 */
function resolveGmailService() {
  const mocks = globalThis?.__facadeMocks;

  if (process.env.NODE_ENV === 'test' && mocks?.gmailService) {
    return Object.assign({}, gmailService, mocks.gmailService);
  }

  return gmailService;
}

<<<<<<< HEAD
/**
 * Returns the unanswered-thread collector that should be used.
 *
 * Unit tests can inject a deterministic implementation via
 * `globalThis.__facadeMocks.collectUnansweredThreads`.
 */
function resolveCollectUnansweredThreads() {
  const mocks = globalThis?.__facadeMocks;

  if (process.env.NODE_ENV === 'test' && typeof mocks?.collectUnansweredThreads === 'function') {
    return mocks.collectUnansweredThreads;
  }

  return collectUnansweredThreads;
}

/**
 * Returns the database service wrapper for the current environment.
 *
 * Tests can stub individual methods (for example `getUserByGoogleSub`)
 * by providing `globalThis.__facadeMocks.databaseService`.
 */
function resolveDatabaseService() {
  const mocks = globalThis?.__facadeMocks;

  if (process.env.NODE_ENV === 'test' && mocks?.databaseService) {
    return Object.assign({ getUserByGoogleSub }, mocks.databaseService);
  }

  return { getUserByGoogleSub };
=======
function resolveCalendarService() {
  const mocks = globalThis?.__facadeMocks;

  if (process.env.NODE_ENV === 'test' && mocks?.calendarService) {
    return { ...calendarService, ...mocks.calendarService };
  }

  return calendarService;
}

function resolveContactsService() {
  const mocks = globalThis?.__facadeMocks;

  if (process.env.NODE_ENV === 'test' && mocks?.contactsService) {
    return { ...contactsService, ...mocks.contactsService };
  }

  return contactsService;
}

function resolveCreatePendingConfirmation() {
  if (process.env.NODE_ENV === 'test') {
    const mockFn = globalThis?.__facadeMocks?.confirmationStore?.createPendingConfirmation;
    if (typeof mockFn === 'function') {
      return mockFn;
    }
  }

  return createPendingConfirmation;
>>>>>>> 30f3dab0
}

// ==================== INBOX MACROS ====================

/**
 * Inbox Overview - lightweight cards without snippets
 * Step 1: Search for message IDs
 * Step 2: Batch fetch metadata for all messages
 * Step 3: Return enriched items with sender, subject, etc.
 */
async function inboxOverview(googleSub, params = {}) {
  const {
    timeRange,
    maxItems = 50,
    filters = {},
    pageToken,
    query: rawQuery
  } = params;

  const gmail = resolveGmailService();

  const queryParts = [];
  let labelResolution = null;
  let requestedLabelCount = 0;

  if (typeof rawQuery === 'string' && rawQuery.trim()) {
    queryParts.push(rawQuery.trim());
  }

  if (filters.from) {
    const sanitizedFrom = filters.from.trim();
    if (sanitizedFrom) {
      const needsQuotes = /\s/.test(sanitizedFrom) && !/^".*"$/.test(sanitizedFrom);
      const value = needsQuotes ? `"${sanitizedFrom}"` : sanitizedFrom;
      queryParts.push(`from:${value}`);
    }
  }

  if (filters.hasAttachment) {
    queryParts.push('has:attachment');
  }

  if (filters.category) {
    const categoryMap = {
      'primary': 'CATEGORY_PERSONAL',
      'work': 'CATEGORY_PERSONAL',
      'promotions': 'CATEGORY_PROMOTIONS',
      'social': 'CATEGORY_SOCIAL',
      'updates': 'CATEGORY_UPDATES',
      'forums': 'CATEGORY_FORUMS'
    };

    const labelId = categoryMap[filters.category.toLowerCase()];
    if (labelId) {
      queryParts.push(`label:${labelId}`);
    }
  }

  if (filters.labelIds) {
    const requestedIdentifiers = Array.isArray(filters.labelIds)
      ? filters.labelIds
      : [filters.labelIds];

    const cleanedIdentifiers = requestedIdentifiers
      .map(value => typeof value === 'string' ? value.trim() : '')
      .filter(Boolean);

    if (cleanedIdentifiers.length > 0) {
      requestedLabelCount = cleanedIdentifiers.length;
      labelResolution = await gmail.resolveLabelIdentifiers(googleSub, cleanedIdentifiers);

      const appliedIds = labelResolution.appliedLabelIds || [];
      appliedIds.forEach(id => {
        if (id) {
          queryParts.push(`label:${id}`);
        }
      });

      if (appliedIds.length === 0 && labelResolution.requiresConfirmation) {
        return {
          items: [],
          subset: false,
          nextPageToken: null,
          labelResolution: {
            ...labelResolution,
            requestedCount: requestedLabelCount,
            queryAppliedLabelIds: [],
            querySkipped: true
          }
        };
      }
    }
  }

  if (timeRange) {
    if (timeRange.relative) {
      const times = parseRelativeTime(timeRange.relative);
      if (times?.after && times?.before) {
        queryParts.push(`after:${times.after}`);
        queryParts.push(`before:${times.before}`);
      }
    } else if (timeRange.start && timeRange.end) {
      const startSec = Math.floor(new Date(timeRange.start).getTime() / 1000);
      const endSec = Math.floor(new Date(timeRange.end).getTime() / 1000);
      if (!Number.isNaN(startSec) && !Number.isNaN(endSec)) {
        queryParts.push(`after:${startSec}`);
        queryParts.push(`before:${endSec}`);
      }
    }
  }

  const builtQuery = queryParts.join(' ').trim();

  const searchResults = await gmail.searchEmails(googleSub, {
    query: builtQuery || undefined,
    maxResults: Math.min(maxItems, 200),
    pageToken
  });
  
  if (!searchResults?.messages || searchResults.messages.length === 0) {
    return {
      items: [],
      subset: false,
      nextPageToken: null
    };
  }
  
  // Step 2: Batch fetch metadata for ALL message IDs
  const messageIds = searchResults.messages.map(m => m.id);
  const batchSize = 10; // Fetch 10 at a time to avoid rate limiting
  const enrichedMessages = [];
  
  for (let i = 0; i < messageIds.length; i += batchSize) {
    const batch = messageIds.slice(i, i + batchSize);
    const metadataPromises = batch.map(id =>
      gmail.readEmail(googleSub, id, { format: 'metadata' })
        .catch(err => {
          console.error(`Failed to fetch metadata for ${id}:`, err.message);
          return null;
        })
    );
    
    const batchResults = await Promise.all(metadataPromises);
    enrichedMessages.push(...batchResults.filter(m => m !== null));
  }
  
  // Step 3: Map to standardized items
  const items = enrichedMessages.map(msg => {
    const fromHeader = msg.from || '';
    const fromEmail = extractEmail(fromHeader);
    const fromName = extractSenderName(fromHeader);
    const readState = buildReadStateFromLabels(msg.labelIds);

    return {
      messageId: msg.id,
      senderName: fromName || null,
      senderAddress: fromEmail || fromHeader,
      subject: msg.subject || '(no subject)',
      receivedAt: msg.date || null,
      inboxCategory: classifyEmailCategory(msg),
      snippet: msg.snippet || '',
      readState
    };
  });
  
  const hasMore = Boolean(searchResults.nextPageToken);

  const response = {
    items,
    subset: hasMore,
    nextPageToken: searchResults.nextPageToken || null
  };

  if (labelResolution) {
    response.labelResolution = {
      ...labelResolution,
      requestedCount: requestedLabelCount,
      queryAppliedLabelIds: labelResolution.appliedLabelIds || []
    };
  }

  return response;
}

/**
 * Inbox Snippets - overview with snippets and attachment URLs
 */
async function inboxSnippets(googleSub, params = {}) {
  const { includeAttachments = true } = params;

  const gmail = resolveGmailService();
  const overview = await inboxOverview(googleSub, params);

  if (overview.items.length === 0) {
    const emptyResponse = {
      items: [],
      subset: overview.subset,
      nextPageToken: overview.nextPageToken
    };

    if (overview.labelResolution) {
      emptyResponse.labelResolution = overview.labelResolution;
    }

    return emptyResponse;
  }

  const batchSize = 10;
  const enrichedItems = [];

  for (let i = 0; i < overview.items.length; i += batchSize) {
    const batch = overview.items.slice(i, i + batchSize);

    const detailPromises = batch.map(async (item) => {
      try {
        const preview = await gmail.getEmailPreview(googleSub, item.messageId, {
          maxBytes: 4096
        });

        const bodySnippet = buildBodySnippetFromPayload(preview.payload, item.snippet || preview.snippet);

        const enriched = {
          ...item,
          snippet: bodySnippet,
          readState: buildReadStateFromLabels(preview.labelIds),
          attachmentUrls: []
        };

        if (includeAttachments) {
          const attachments = extractAttachmentMetadata(preview.payload || {});
          const processed = processAttachments(attachments, (att) =>
            generateSignedAttachmentUrl(item.messageId, att.body?.attachmentId)
          );

          enriched.attachmentUrls = processed.attachments
            .filter(a => !a.blocked && a.url)
            .map(a => a.url);

          if (processed.securityWarnings.length > 0) {
            enriched.attachmentSecurityWarnings = processed.securityWarnings;
          }
        }

        return enriched;
      } catch (error) {
        if (error?.statusCode === 451) {
          throw error;
        }

        console.error(`Failed to build snippet for ${item.messageId}:`, error.message);
        return {
          ...item,
          snippet: buildFallbackSnippet(item.snippet),
          attachmentUrls: []
        };
      }
    });

    const batchResults = await Promise.all(detailPromises);
    enrichedItems.push(...batchResults);
  }

  const response = {
    items: enrichedItems,
    subset: overview.subset,
    nextPageToken: overview.nextPageToken
  };

  if (overview.labelResolution) {
    response.labelResolution = overview.labelResolution;
  }

  return response;
}

/**
 * Email Quick Read - single or batch read with attachments
 */
async function emailQuickRead(googleSub, params = {}) {
  const { ids, searchQuery, format, pageToken } = params;

  const resolvedFormat = format ?? 'full';

  // Validate format parameter
  if (resolvedFormat && !EMAIL_QUICK_READ_FORMATS.includes(resolvedFormat)) {
    const error = new Error(`Invalid format: ${resolvedFormat}. Must be one of: ${EMAIL_QUICK_READ_FORMATS.join(', ')}`);
    error.statusCode = 400;
    throw error;
  }

  const gmail = resolveGmailService();
  let messageIds = ids;
  let nextPageToken = null;
  let subset = false;

  // If searchQuery provided, get IDs first
  if (!messageIds && searchQuery) {
    const searchResults = await gmail.searchEmails(googleSub, {
      query: searchQuery,
      maxResults: 50,
      pageToken
    });
    messageIds = searchResults?.messages?.map(m => m.id) || [];
    nextPageToken = searchResults?.nextPageToken || null;
    subset = Boolean(nextPageToken);
  }

  if (!messageIds || messageIds.length === 0) {
    throw new Error('No message IDs provided or found');
  }

  // Decide single vs batch
  if (messageIds.length === 1) {
    const message = await gmail.readEmail(googleSub, messageIds[0], { format: resolvedFormat });
    const enriched = enrichEmailWithAttachments(message, messageIds[0]);

    return {
      mode: 'single',
      item: enriched,
      subset,
      nextPageToken
    };
  } else {
    const messages = await Promise.all(
      messageIds.map(id => gmail.readEmail(googleSub, id, { format: resolvedFormat }))
    );

    const enriched = messages.map((msg, idx) =>
      enrichEmailWithAttachments(msg, messageIds[idx])
    );

    return {
      mode: 'batch',
      items: enriched,
      subset,
      nextPageToken
    };
  }
}

async function inboxUserUnansweredRequests(googleSub, params = {}) {
  const {
    includeUnread = true,
    includeRead = true,
    maxItems = 20,
    timeRange = null,
    strictNoReply = true,
    unreadPageToken,
    readPageToken,
    labelName = UNREPLIED_LABEL_NAME,
    labelColor,
    query: additionalQuery,
    primaryOnly = true
  } = params;

  const includeUnreadFinal = includeUnread !== false;
  const includeReadFinal = includeRead !== false;
  const limit = Math.max(1, Math.min(Number(maxItems) || 20, 100));

  const normalizedLabelName = typeof labelName === 'string' && labelName.trim().length > 0
    ? labelName.trim()
    : UNREPLIED_LABEL_NAME;

  let effectiveTimeRange = timeRange;
  let usingDefaultTimeRange = false;
  if (!effectiveTimeRange) {
    effectiveTimeRange = { relative: 'today' };
    usingDefaultTimeRange = true;
  }

  const timeFilters = buildTimeFilterClauses(effectiveTimeRange);
  const timeWindow = describeTimeFilters(timeFilters);
  const primaryOnlyFinal = primaryOnly !== false;

  const baseQueryParts = ['in:inbox', '-from:me'];
  if (primaryOnlyFinal) {
    baseQueryParts.push('category:primary');
  }
  if (timeFilters.after) {
    baseQueryParts.push(`after:${timeFilters.after}`);
  }
  if (timeFilters.before) {
    baseQueryParts.push(`before:${timeFilters.before}`);
  }
  if (typeof additionalQuery === 'string' && additionalQuery.trim().length > 0) {
    baseQueryParts.push(additionalQuery.trim());
  }

  const baseQuery = baseQueryParts.join(' ').trim();

  const gmail = resolveGmailService();
  const database = resolveDatabaseService();

  const [labels, userRecord, userAddressesRaw] = await Promise.all([
    gmail.listLabels(googleSub),
    database.getUserByGoogleSub(googleSub).catch(() => null),
    gmail.getUserAddresses(googleSub).catch(() => [])
  ]);

  const trackingLabelRecommendation = buildLabelRecommendation(
    labels,
    TRACKING_LABEL_NAME,
    TRACKING_LABEL_DEFAULTS.color
  );

  const baseLabelRecommendation = buildLabelRecommendation(
    labels,
    normalizedLabelName,
    labelColor || UNREPLIED_LABEL_DEFAULTS.color,
    {
      extraLabelIds: trackingLabelRecommendation.existingLabel
        ? [trackingLabelRecommendation.existingLabel.id]
        : []
    }
  );

  const labelRecommendation = {
    ...baseLabelRecommendation,
    missingLabel: !baseLabelRecommendation.existingLabel
  };

  const labelMatch = labelRecommendation.existingLabel
    ? labels.find(label => label.id === labelRecommendation.existingLabel.id)
    : null;

  const trackingLabelMatch = trackingLabelRecommendation.existingLabel
    ? labels.find(label => label.id === trackingLabelRecommendation.existingLabel.id)
    : null;

  const userAddressSet = new Set(
    (userAddressesRaw || [])
      .concat(userRecord?.email ? [userRecord.email] : [])
      .map(value => (typeof value === 'string' ? value.toLowerCase() : ''))
      .filter(Boolean)
  );

  const searchOptions = {
    googleSub,
    baseQuery,
    limit,
    userAddresses: Array.from(userAddressSet),
    strictNoReply: strictNoReply !== false,
    labelMatch,
    trackingLabelMatch
  };

  // Resolve at call time so unit tests can swap in deterministic collectors.
  const collectThreads = resolveCollectUnansweredThreads();

  const unreadResult = includeUnreadFinal
    ? await collectThreads({ ...searchOptions, querySuffix: 'is:unread', pageToken: unreadPageToken })
    : createEmptyUnansweredBucket();

  const readResult = includeReadFinal
    ? await collectThreads({ ...searchOptions, querySuffix: '-is:unread', pageToken: readPageToken })
    : createEmptyUnansweredBucket();

  const labelAppliedCount = unreadResult.items.filter(item => item.labelApplied).length
    + readResult.items.filter(item => item.labelApplied).length;
  const trackingLabelAppliedCount = unreadResult.items.filter(item => item.trackingLabelApplied).length
    + readResult.items.filter(item => item.trackingLabelApplied).length;
  const skippedMetaSeen = (unreadResult.skippedReasons.trackingLabelPresent || 0)
    + (readResult.skippedReasons.trackingLabelPresent || 0);

  const summary = {
    totalAwaiting: unreadResult.items.length + readResult.items.length,
    unreadCount: unreadResult.items.length,
    readCount: readResult.items.length,
    strictMode: strictNoReply !== false,
    timeRangeApplied: Boolean(timeFilters.after || timeFilters.before),
    timeRangeSource: usingDefaultTimeRange ? 'default_today' : null,
    timeWindow,
    primaryOnly: primaryOnlyFinal,
    scannedMessages: unreadResult.scanned + readResult.scanned,
    overflowCount: unreadResult.overflowCount + readResult.overflowCount,
    strictFilteredCount:
      (unreadResult.skippedReasons.userReplyPresent || 0)
      + (readResult.skippedReasons.userReplyPresent || 0),
    labelAlreadyApplied: labelAppliedCount,
    missingLabel: !labelRecommendation.existingLabel,
    trackingLabelAlreadyApplied: trackingLabelAppliedCount,
    trackingLabelMissing: !trackingLabelRecommendation.existingLabel,
    trackingLabelSkipped: skippedMetaSeen
  };

  return {
    summary,
    unread: unreadResult,
    read: readResult,
    labelRecommendation,
    trackingLabel: {
      ...trackingLabelRecommendation,
      role: 'watchlist_tracking',
      skipReason: 'trackingLabelPresent'
    }
  };
}

// ==================== CALENDAR MACROS ====================

/**
 * Calendar Plan - daily/weekly view with status
 */
async function calendarPlan(googleSub, params) {
  const {
    scope,
    date,
    includePast = false,
    pastTreatment = 'minimal',
    calendarId = 'primary'
  } = params;
  
  // Validate scope parameter
  const validScopes = ['daily', 'weekly'];
  if (!validScopes.includes(scope)) {
    const error = new Error(`Invalid scope: ${scope}. Must be one of: ${validScopes.join(', ')}`);
    error.statusCode = 400;
    throw error;
  }
  
  // Parse date and calculate range using Prague timezone
  const anchorDate = new Date(date);
  let start, end;
  
  if (scope === 'daily') {
    // Parse anchor date in Prague timezone
    const formatter = new Intl.DateTimeFormat('en-US', {
      timeZone: REFERENCE_TIMEZONE,
      year: 'numeric',
      month: '2-digit',
      day: '2-digit'
    });
    
    const parts = formatter.formatToParts(anchorDate);
    const pragueDate = {
      year: parseInt(parts.find(p => p.type === 'year').value),
      month: parseInt(parts.find(p => p.type === 'month').value),
      day: parseInt(parts.find(p => p.type === 'day').value)
    };
    
    // Create midnight Prague time in UTC
    const offsetHours = getPragueOffsetHours(anchorDate);
    const midnight = new Date(Date.UTC(pragueDate.year, pragueDate.month - 1, pragueDate.day, 0, 0, 0, 0));
    start = new Date(midnight.getTime() - (offsetHours * 60 * 60 * 1000));
    
    end = new Date(start.getTime() + (24 * 60 * 60 * 1000));
  } else if (scope === 'weekly') {
    // Find Monday of the week in Prague timezone
    const formatter = new Intl.DateTimeFormat('en-US', {
      timeZone: REFERENCE_TIMEZONE,
      year: 'numeric',
      month: '2-digit',
      day: '2-digit',
      weekday: 'narrow'
    });
    
    const parts = formatter.formatToParts(anchorDate);
    const pragueDate = {
      year: parseInt(parts.find(p => p.type === 'year').value),
      month: parseInt(parts.find(p => p.type === 'month').value),
      day: parseInt(parts.find(p => p.type === 'day').value)
    };
    
    const weekdayMap = { S: 0, M: 1, T: 2, W: 3, T: 4, F: 5, S: 6 }; // Simplified
    const dayOfWeek = new Date(pragueDate.year, pragueDate.month - 1, pragueDate.day).getDay();
    const daysToMonday = dayOfWeek === 0 ? -6 : 1 - dayOfWeek;
    
    const mondayDate = new Date(pragueDate.year, pragueDate.month - 1, pragueDate.day + daysToMonday);
    
    // Create midnight Prague time for Monday
    const offsetHours = getPragueOffsetHours(anchorDate);
    const midnight = new Date(Date.UTC(mondayDate.getFullYear(), mondayDate.getMonth(), mondayDate.getDate(), 0, 0, 0, 0));
    start = new Date(midnight.getTime() - (offsetHours * 60 * 60 * 1000));
    
    end = new Date(start.getTime() + (7 * 24 * 60 * 60 * 1000));
  }
  
  // Fetch events
  const events = await calendarService.listCalendarEvents(googleSub, {
    calendarId,
    timeMin: start.toISOString(),
    timeMax: end.toISOString(),
    orderBy: 'startTime',
    singleEvents: true
  });
  
  // Compute status for each event
  const now = new Date();
  const items = events.items.map(event => {
    const eventStart = new Date(event.start.dateTime || event.start.date);
    const eventEnd = new Date(event.end.dateTime || event.end.date);
    
    let status;
    if (now > eventEnd) {
      status = 'past';
    } else if (now >= eventStart && now <= eventEnd) {
      status = 'ongoing';
    } else {
      status = 'upcoming';
    }
    
    // Filter based on pastTreatment
    if (status === 'past' && !includePast) {
      return null;
    }
    
    const item = {
      eventId: event.id,
      title: event.summary || '(No title)',
      start: event.start.dateTime || event.start.date,
      end: event.end.dateTime || event.end.date,
      status,
      locationText: event.location || null,
      mapUrl: event.location ? generateMapsUrl(event.location) : null,
      attendees: (event.attendees || []).map(a => ({
        name: a.displayName || null,
        email: a.email
      }))
    };
    
    // Minimal treatment for past events
    if (status === 'past' && pastTreatment === 'minimal') {
      return {
        eventId: item.eventId,
        title: item.title,
        start: item.start,
        end: item.end,
        status: item.status
      };
    }
    
    return item;
  }).filter(Boolean);
  
  return {
    range: {
      start: start.toISOString(),
      end: end.toISOString(),
      tz: 'Europe/Prague'
    },
    items
  };
}

async function calendarListCalendars(googleSub) {
  const calendars = await calendarService.listCalendars(googleSub);
  return calendars;
}

/**
 * Calendar Schedule - create event with optional contact enrichment
 * 
 * WORKFLOW FOR enrichFromContacts='ask':
 * 1. Check if contact exists for first attendee
 * 2. If found → return confirmToken + suggested fields
 * 3. User confirms with /api/macros/confirm endpoint
 * 4. Complete operation with enriched data
 */
async function calendarSchedule(googleSub, params) {
  const {
    title,
    when,
    attendees = [],
    enrichFromContacts = 'ask',
    conference = 'none',
    location,
    notes,
    reminders = [],
    privacy = 'default',
    calendarId = 'primary'
  } = params;

  const calendarApi = resolveCalendarService();
  const contactsApi = resolveContactsService();
  const createPendingConfirmationFn = resolveCreatePendingConfirmation();

  // Validate attendees parameter
  if (attendees && attendees.length > 20) {
    const error = new Error('Too many attendees. Maximum 20 allowed.');
    error.statusCode = 400;
    throw error;
  }

  // Validate reminders parameter
  if (reminders && reminders.length > 0) {
    if (reminders.length > 5) {
      const error = new Error('Too many reminders. Maximum 5 allowed.');
      error.statusCode = 400;
      throw error;
    }
    
    for (const reminder of reminders) {
      const value = parseInt(reminder);
      if (isNaN(value) || value < 1 || value > 1440) {
        const error = new Error(`Invalid reminder value: ${reminder}. Must be between 1-1440 minutes.`);
        error.statusCode = 400;
        throw error;
      }
    }
  }

  // ========== STEP 0: Handle proposals with conflict checking ==========
  
  let timeSlot;
  let availableProposals = [];
  
  if (when.fixed) {
    timeSlot = when.fixed;
  } else if (when.proposals && when.proposals.length > 0) {
    // Check each proposal for conflicts
    const conflictResults = await Promise.all(
      when.proposals.map(async (proposal) => {
        try {
          const conflicts = await calendarApi.checkConflicts(googleSub, {
            calendarId,
            start: proposal.start,
            end: proposal.end
          });
          
          return {
            proposal,
            hasConflicts: conflicts.length > 0,
            conflicts: conflicts
          };
        } catch (error) {
          console.warn('Error checking conflicts for proposal:', error.message);
          return {
            proposal,
            hasConflicts: false,
            conflicts: []
          };
        }
      })
    );
    
    // Get proposals without conflicts
    availableProposals = conflictResults
      .filter(r => !r.hasConflicts)
      .map(r => r.proposal);
    
    // If all proposals have conflicts, return 409 with alternatives
    if (availableProposals.length === 0) {
      const error = new Error('All proposed times conflict with existing events');
      error.statusCode = 409;
      error.alternatives = conflictResults.map(r => ({
        proposal: r.proposal,
        conflicts: r.conflicts
      }));
      throw error;
    }
    
    // Use first available proposal
    timeSlot = availableProposals[0];
  } else {
    const invalidWhenError = new Error('Invalid when: must provide fixed or proposals');
    invalidWhenError.statusCode = 400;
    throw invalidWhenError;
  }

  // ========== STEP 1: Check for enrichment opportunities ==========
  
  let enrichmentSuggestions = null;
  let confirmToken = null;
  let pendingSuggestedFields = null;

  if (enrichFromContacts !== 'off' && attendees.length > 0) {
    // Get first attendee (primary contact to enrich from)
    const primaryAttendee = attendees[0];

    try {
      // Search for contact in Google Contacts
      const contactsResult = await contactsApi.searchContacts(
        googleSub,
        primaryAttendee.email
      );

      if (contactsResult && contactsResult.connections && contactsResult.connections.length > 0) {
        const contact = contactsResult.connections[0];
        
        // Extract enrichable fields
        enrichmentSuggestions = extractContactFields(contact);

        // ========== STEP 2: Handle enrichFromContacts strategy ==========

        if (enrichFromContacts === 'ask') {
          // Create pending confirmation
          const suggestedFieldsSnapshot = { ...enrichmentSuggestions };

          const confirmation = await createPendingConfirmationFn(
            googleSub,
            'enrichment',
            {
              operation: 'calendar.schedule',
              eventData: {
                title,
                when: timeSlot,
                attendees,
                conference,
                location,
                notes,
                reminders,
                privacy,
                calendarId
              },
              contactId: contact.resourceName,
              suggestedFields: suggestedFieldsSnapshot
            }
          );

          confirmToken = confirmation.confirmToken;
          pendingSuggestedFields = suggestedFieldsSnapshot;
          enrichmentSuggestions = null; // Don't use yet, wait for confirmation
        }
        // If enrichFromContacts='auto', enrichmentSuggestions will be used below
      }
    } catch (error) {
      console.warn(
        `❌ Contact enrichment search failed for ${primaryAttendee.email}:`,
        error.message
      );
      // Silently fail - continue without enrichment
      enrichmentSuggestions = null;
    }
  }

  // ========== STEP 3: If confirmToken needed, return early ==========

  if (confirmToken) {
    return {
      event: null, // Don't create event yet
      confirmToken,
      warnings: [
        `Found contact for ${attendees[0].email}`,
        pendingSuggestedFields
          ? 'Suggested enrichment: ' + Object.keys(pendingSuggestedFields).join(', ')
          : 'Suggested enrichment data is ready',
        'Call /api/macros/confirm with confirmToken to proceed'
      ]
    };
  }

  // ========== STEP 4: Create event (with or without enrichment) ==========

  const eventData = {
    summary: title,
    start: {
      dateTime: timeSlot.start,
      timeZone: 'Europe/Prague'
    },
    end: {
      dateTime: timeSlot.end,
      timeZone: 'Europe/Prague'
    },
    attendees: attendees.map(a => {
      const attendeeObj = { email: a.email };
      if (a.name) attendeeObj.displayName = a.name;
      return attendeeObj;
    }),
    location: location || undefined,
    description: notes || undefined,
    reminders: {
      useDefault: reminders.length === 0,
      overrides:
        reminders.length > 0
          ? reminders.map(r => ({
              method: 'popup',
              minutes: parseInt(r)
            }))
          : undefined
    }
  };

  // Add enriched fields if available (auto mode)
  if (enrichmentSuggestions) {
    if (enrichmentSuggestions.phone && !eventData.description) {
      eventData.description = `Phone: ${enrichmentSuggestions.phone}`;
    } else if (enrichmentSuggestions.phone) {
      eventData.description += `\nPhone: ${enrichmentSuggestions.phone}`;
    }
  }

  // Add conference if requested
  if (conference === 'meet') {
    eventData.conferenceData = {
      createRequest: {
        requestId: `${Date.now()}-${Math.random().toString(36).substr(2, 9)}`,
        conferenceSolutionKey: { type: 'hangoutsMeet' }
      }
    };
  } else if (conference === 'zoom') {
    // Zoom requires external integration - add as location instead
    if (!eventData.location) {
      eventData.location = 'Zoom Meeting (link to be added manually)';
    }
    if (!eventData.description) {
      eventData.description = 'Zoom meeting link will be added by organizer.';
    } else {
      eventData.description += '\n\nZoom meeting link will be added by organizer.';
    }
  }

  // Create event in calendar
  const event = await calendarApi.createCalendarEvent(googleSub, eventData, {
    calendarId,
    conferenceDataVersion: conference === 'meet' ? 1 : 0
  });

  return {
    event: {
      eventId: event.id,
      title: event.summary,
      start: event.start.dateTime || event.start.date,
      end: event.end.dateTime || event.end.date,
      status: 'upcoming',
      locationText: event.location || null,
      mapUrl: event.location ? generateMapsUrl(event.location) : null,
      attendees: (event.attendees || []).map(a => ({
        name: a.displayName || null,
        email: a.email
      }))
    },
    confirmToken: null,
    warnings: enrichmentSuggestions
      ? ['Event created with auto-filled contact details']
      : []
  };
}

/**
 * Complete enriched calendar schedule (after user confirms via confirmToken)
 */
async function completeCalendarScheduleEnrichment(
  googleSub,
  confirmToken,
  action
) {
  const confirmation = await getPendingConfirmation(confirmToken);

  if (!confirmation) {
    throw { statusCode: 400, message: 'Confirmation expired or not found' };
  }

  if (confirmation.type !== 'enrichment') {
    throw new Error('Invalid confirmation type');
  }

  await confirmPendingConfirmation(confirmToken, action);

  const { eventData, suggestedFields } = confirmation.data;

  // Rebuild event with enrichment
  let updatedEventData = { ...eventData };

  if (action === 'auto-fill' && suggestedFields) {
    let description = eventData.notes || '';

    if (suggestedFields.phone) {
      description += `\n📞 Phone: ${suggestedFields.phone}`;
    }
    if (suggestedFields.address) {
      description += `\n📍 Address: ${suggestedFields.address}`;
    }

    updatedEventData = {
      ...updatedEventData,
      description: description.trim()
    };
  }

  // Create event
  const event = await calendarService.createCalendarEvent(googleSub, {
    summary: updatedEventData.title,
    start: {
      dateTime: updatedEventData.when.start,
      timeZone: 'Europe/Prague'
    },
    end: {
      dateTime: updatedEventData.when.end,
      timeZone: 'Europe/Prague'
    },
    attendees: (updatedEventData.attendees || []).map(a => ({
      email: a.email,
      displayName: a.name
    })),
    location: updatedEventData.location,
    description: updatedEventData.description,
    reminders: {
      useDefault: (updatedEventData.reminders || []).length === 0,
      overrides:
        (updatedEventData.reminders || []).length > 0
          ? updatedEventData.reminders.map(r => ({
              method: 'popup',
              minutes: parseInt(r)
            }))
          : undefined
    }
  }, {
    calendarId: updatedEventData.calendarId || 'primary',
    conferenceDataVersion: updatedEventData.conference === 'meet' ? 1 : 0
  });

  await completePendingConfirmation(confirmToken);

  return {
    event: {
      eventId: event.id,
      title: event.summary,
      start: event.start.dateTime || event.start.date,
      end: event.end.dateTime || event.end.date,
      status: 'upcoming',
      attendees: (event.attendees || []).map(a => ({
        name: a.displayName || null,
        email: a.email
      }))
    }
  };
}

// ==================== CONTACTS MACROS ====================

/**
 * Safe Add Contacts - with deduplication detection
 * 
 * WORKFLOW:
 * 1. Get all existing contacts from Google Contacts Sheet
 * 2. For each new entry, check for duplicates by email/name/phone
 * 3. If duplicates found AND dedupeStrategy='ask' → return confirmToken for user decision
 * 4. Otherwise → add according to strategy (keepBoth/skip/merge)
 * 
 * dedupeStrategy options:
 * - 'ask' (default): Return duplicates for user confirmation
 * - 'keepBoth': Always add (may create duplicates)
 * - 'skip': Skip entries with duplicates
 * - 'merge': Auto-merge into existing contacts (>70% match)
 */
async function contactsSafeAdd(googleSub, params) {
  const { entries, dedupeStrategy = 'ask' } = params;

  if (!entries || !Array.isArray(entries) || entries.length === 0) {
    const error = new Error('entries parameter required: array of {name, email, phone?, notes?, realestate?}');
    error.statusCode = 400;
    throw error;
  }

  const normalizedStrategy = normalizeDedupeStrategy(dedupeStrategy);

  // ========== STEP 1: Get all existing contacts from Sheet ==========
  
  let existingContacts = [];
  try {
    existingContacts = await contactsService.listAllContacts(googleSub) || [];
  } catch (error) {
    console.warn('⚠️ Failed to list existing contacts:', error.message);
    existingContacts = [];
  }

  // ========== STEP 2: Find duplicates for each entry ==========

  const duplicateFindings = [];

  for (const entry of entries) {
    const entryEmail = (entry.email || '').toLowerCase().trim();
    const entryName = (entry.name || '').toLowerCase().trim();
    const entryPhone = (entry.phone || '').replace(/\D/g, '');

    // Find duplicates in existing contacts
    const candidates = existingContacts.filter(contact => {
      const contactEmail = (contact.email || '').toLowerCase().trim();
      const contactName = (contact.name || '').toLowerCase().trim();
      const contactPhone = (contact.phone || '').replace(/\D/g, '');

      // Match by email (highest confidence)
      if (entryEmail && contactEmail && entryEmail === contactEmail) {
        return true;
      }

      // Match by phone (high confidence)
      if (entryPhone && contactPhone && entryPhone === contactPhone && entryPhone.length > 5) {
        return true;
      }

      // Match by name (lower confidence)
      if (entryName && contactName && entryName === contactName) {
        return true;
      }

      // Partial name match (first + last name in common)
      if (entryName && contactName) {
        const entryParts = entryName.split(/\s+/).filter(p => p.length > 2);
        const contactParts = contactName.split(/\s+/).filter(p => p.length > 2);
        const commonParts = entryParts.filter(p => contactParts.includes(p));
        if (commonParts.length > 0 && Math.max(entryParts.length, contactParts.length) > 1) {
          return true;
        }
      }

      return false;
    });

    duplicateFindings.push({
      entry,
      candidates: candidates.map(c => ({
        ...c,
        rowIndex: c.rowIndex
      }))
    });
  }

  // ========== STEP 3: Check if any duplicates found ==========

  const hasAnyDuplicates = duplicateFindings.some(f => f.candidates.length > 0);

  // ========== STEP 4: Handle dedupeStrategy ==========

  if (hasAnyDuplicates && normalizedStrategy === 'ask') {
    // Return pending confirmation for user to decide
    const confirmation = await createPendingConfirmation(
      googleSub,
      'deduplication',
      {
        operation: 'contacts.safeAdd',
        entriesToAdd: entries,
        duplicateFindings
      }
    );

    return {
      created: [],
      merged: [],
      skipped: duplicateFindings
        .filter(f => f.candidates.length > 0)
        .map(f => ({
          email: f.entry.email,
          name: f.entry.name,
          reason: `Found ${f.candidates.length} existing contact(s)`,
          existing: f.candidates
        })),
      confirmToken: confirmation.confirmToken,
      warnings: [
        `Found potential duplicates for ${duplicateFindings.filter(f => f.candidates.length > 0).length}/${entries.length} contact(s)`,
        "Call /api/macros/confirm with confirmToken and action: 'keepBoth' (add all), 'skip' (skip duplicates), or 'merge' (merge)"
      ]
    };
  }

  // ========== STEP 5: Perform bulk operation based on strategy ==========

  return await performContactsBulkAdd(
    googleSub,
    entries,
    duplicateFindings,
    normalizedStrategy
  );
}

/**
 * Complete deduplication workflow (after user confirms via confirmToken)
 */
async function completeContactsDeduplication(
  googleSub,
  confirmToken,
  action // 'keepBoth', 'skip', or 'merge'
) {
  const confirmation = await getPendingConfirmation(confirmToken);

  if (!confirmation) {
    const error = new Error('Confirmation expired or not found');
    error.statusCode = 400;
    throw error;
  }

  if (confirmation.type !== 'deduplication') {
    throw new Error('Invalid confirmation type');
  }

  const { entriesToAdd, duplicateFindings } = confirmation.data;
  
  const result = await performContactsBulkAdd(
    googleSub,
    entriesToAdd,
    duplicateFindings,
    normalizeDedupeStrategy(action)
  );

  await completePendingConfirmation(confirmToken);

  return result;
}

// ==================== TASKS MACROS ====================

/**
 * Tasks Overview - grouped by section
 */
async function tasksOverview(googleSub, params) {
  const { scope, includeCompleted = false, project, labelIds = [] } = params;
  
  // Validate scope parameter
  const validScopes = ['daily', 'weekly'];
  if (!validScopes.includes(scope)) {
    const error = new Error(`Invalid scope: ${scope}. Must be one of: ${validScopes.join(', ')}`);
    error.statusCode = 400;
    throw error;
  }
  
  // Calculate date range based on scope
  const now = new Date();
  let start, end;
  
  if (scope === 'daily') {
    start = new Date(now);
    start.setHours(0, 0, 0, 0);
    end = new Date(start);
    end.setDate(end.getDate() + 1);
  } else if (scope === 'weekly') {
    const day = now.getDay();
    const diff = day === 0 ? -6 : 1 - day;
    start = new Date(now);
    start.setDate(start.getDate() + diff);
    start.setHours(0, 0, 0, 0);
    end = new Date(start);
    end.setDate(end.getDate() + 7);
  }
  
  // Fetch tasks
  const tasks = await tasksService.listTasks(googleSub, {
    showCompleted: includeCompleted,
    dueMin: start.toISOString(),
    dueMax: end.toISOString()
  });
  
  // Group tasks by section
  const sections = {
    today: [],
    thisWeek: [],
    overdue: [],
    completed: []
  };
  
  const today = new Date();
  today.setHours(0, 0, 0, 0);
  
  for (const task of tasks.items || []) {
    if (task.completed && includeCompleted) {
      sections.completed.push(task);
    } else if (task.due) {
      const due = new Date(task.due);
      if (due < today) {
        sections.overdue.push(task);
      } else if (due < start) {
        sections.today.push(task);
      } else {
        sections.thisWeek.push(task);
      }
    } else {
      sections.thisWeek.push(task);
    }
  }
  
  return { sections };
}

/**
 * Format ISO datetime range to human-readable Czech format
 * @param {string} startIso - Start time ISO 8601 string
 * @param {string} endIso - End time ISO 8601 string
 * @returns {string} Formatted time range like "15:00-16:00 21.10 2025"
 */
function formatTimeRangeForEmail(startIso, endIso) {
  if (!startIso || !endIso) return '';
  try {
    const startDate = new Date(startIso);
    const endDate = new Date(endIso);
    
    // Formátování času (HH:MM)
    const startTime = startDate.toLocaleString('cs-CZ', {
      hour: '2-digit',
      minute: '2-digit',
      timeZone: 'Europe/Prague'
    });
    
    const endTime = endDate.toLocaleString('cs-CZ', {
      hour: '2-digit',
      minute: '2-digit',
      timeZone: 'Europe/Prague'
    });
    
    // Formátování data (DD.MM YYYY)
    const dateStr = startDate.toLocaleString('cs-CZ', {
      day: '2-digit',
      month: '2-digit',
      year: 'numeric',
      timeZone: 'Europe/Prague'
    });
    
    return `${startTime}-${endTime} ${dateStr}`;
  } catch (e) {
    console.warn('Failed to format time range:', startIso, endIso, e.message);
    return `${startIso} - ${endIso}`;
  }
}

/**
 * Format ISO datetime to human-readable Czech format
 * @param {string} isoString - ISO 8601 datetime string
 * @returns {string} Formatted time like "21.10.2025 15:00"
 */
function formatTimeForEmail(isoString) {
  if (!isoString) return '';
  try {
    const date = new Date(isoString);
    return date.toLocaleString('cs-CZ', {
      day: '2-digit',
      month: '2-digit',
      year: 'numeric',
      hour: '2-digit',
      minute: '2-digit',
      timeZone: 'Europe/Prague'
    });
  } catch (e) {
    console.warn('Failed to format time:', isoString, e.message);
    return isoString;
  }
}

/**
 * Reminder Drafts - bulk email reminders for today's events
 */
async function calendarReminderDrafts(googleSub, params) {
  const {
    window = 'today',
    hours,
    template,
    includeLocation = true,
    createDrafts = true,
    perAttendee = 'separate',
    calendarId = 'primary'
  } = params;

  // Validate window parameter
  const validWindows = ['today', 'nextHours'];
  if (!validWindows.includes(window)) {
    const error = new Error(`Invalid window: ${window}. Must be one of: ${validWindows.join(', ')}`);
    error.statusCode = 400;
    throw error;
  }

  const validPerAttendeeModes = ['separate', 'combined'];
  if (!validPerAttendeeModes.includes(perAttendee)) {
    const error = new Error(
      `Invalid perAttendee mode: ${perAttendee}. Must be one of: ${validPerAttendeeModes.join(', ')}`
    );
    error.statusCode = 400;
    throw error;
  }
  
  // Validate hours parameter when window='nextHours'
  if (window === 'nextHours') {
    if (!hours || typeof hours !== 'number' || hours < 1 || hours > 24) {
      const error = new Error('hours parameter must be between 1-24 when window=nextHours');
      error.statusCode = 400;
      throw error;
    }
  }
  
  // Calculate time window
  const now = new Date();
  let start, end;
  
  if (window === 'today') {
    start = new Date(now);
    start.setHours(0, 0, 0, 0);
    end = new Date(start);
    end.setDate(end.getDate() + 1);
  } else if (window === 'nextHours') {
    start = now;
    end = new Date(now.getTime() + (hours || 4) * 60 * 60 * 1000);
  }
  
  // Fetch upcoming events with attendees
  const events = await calendarService.listCalendarEvents(googleSub, {
    calendarId,
    timeMin: start.toISOString(),
    timeMax: end.toISOString(),
    orderBy: 'startTime',
    singleEvents: true
  });
  
  const upcomingEvents = events.items.filter(e => {
    const eventStart = new Date(e.start.dateTime || e.start.date);
    return eventStart > now && e.attendees && e.attendees.length > 0;
  });
  
  // Generate drafts
  const drafts = [];
  
  for (const event of upcomingEvents) {
    const attendeesList = (event.attendees || []).filter(a => a && a.email);
    if (attendeesList.length === 0) {
      continue;
    }

    const subject = `Reminder: ${event.summary}`;
    const locationText = includeLocation && event.location ? `\nLocation: ${event.location}` : '';
    const timeRange = formatTimeRangeForEmail(
      event.start.dateTime || event.start.date,
      event.end.dateTime || event.end.date
    );

    if (perAttendee === 'combined') {
      const recipientEmails = attendeesList.map(a => a.email).join(', ');
      const recipientLabel = attendeesList
        .map(a => a.displayName || a.email)
        .filter(Boolean)
        .join(', ') || 'všichni';

      const body = buildReminderBody({
        event,
        template,
        locationText,
        timeRange,
        recipientLabel,
        isGroup: true
      });

      const draftId = await createReminderDraft(googleSub, createDrafts, {
        to: recipientEmails,
        subject,
        body,
        logLabel: recipientEmails
      });

      drafts.push({
        draftId,
        to: recipientEmails,
        subject,
        preview: body.substring(0, 200),
        eventId: event.id
      });

      continue;
    }

    for (const attendee of attendeesList) {
      const recipientLabel = attendee.displayName || attendee.email;
      const body = buildReminderBody({
        event,
        template,
        locationText,
        timeRange,
        recipientLabel,
        isGroup: false
      });

      const draftId = await createReminderDraft(googleSub, createDrafts, {
        to: attendee.email,
        subject,
        body,
        logLabel: attendee.email
      });

      drafts.push({
        draftId,
        to: attendee.email,
        subject,
        preview: body.substring(0, 200),
        eventId: event.id
      });
    }
  }
  
  return {
    drafts,
    subset: false
  };
}

function buildReminderBody({
  event,
  template,
  recipientLabel,
  timeRange,
  locationText,
  isGroup
}) {
  const safeSummary = event.summary || '';
  const greetingName = recipientLabel ? ` ${recipientLabel}` : '';
  const closing = isGroup ? 'Těšíme se!' : 'Těším se!';

  if (template) {
    return template
      .replace(/{title}/g, safeSummary)
      .replace(/{start}/g, event.start.dateTime || event.start.date || '')
      .replace(/{end}/g, event.end.dateTime || event.end.date || '')
      .replace(/{location}/g, event.location || '')
      .replace(/{recipientName}/g, recipientLabel || (isGroup ? 'všichni' : ''));
  }

  return `Ahoj${greetingName},\n\njen připomínám, že s tebou počítám na akci "${safeSummary}"\nČas: ${timeRange}${locationText}\n\n${closing}`;
}

async function createReminderDraft(googleSub, shouldCreate, { to, subject, body, logLabel }) {
  if (!shouldCreate) {
    return null;
  }

  try {
    const draft = await gmailService.createDraft(googleSub, {
      to,
      subject,
      body
    });

    if (!draft) {
      console.error(`❌ [DRAFT_VALIDATION] Draft object is null/undefined for ${logLabel}`);
      throw new Error('Gmail API returned null draft');
    }

    if (!draft.id) {
      console.error(`❌ [DRAFT_VALIDATION] Draft ID is missing for ${logLabel}`);
      console.error('Draft object keys:', Object.keys(draft));
      console.error('Full draft:', JSON.stringify(draft, null, 2));
      throw new Error('Draft created but missing ID field');
    }

    if (typeof draft.id !== 'string') {
      console.error(
        `⚠️ [DRAFT_VALIDATION] Draft ID type is ${typeof draft.id}, expected string: ${draft.id}`
      );
      throw new Error(`Invalid draft ID type: ${typeof draft.id}`);
    }

    console.log(`✅ [DRAFT_SUCCESS] Draft created with ID: ${draft.id} for ${logLabel}`);
    return draft.id;
  } catch (error) {
    console.error(`❌ [DRAFT_ERROR] Failed to create draft for ${logLabel}:`, error.message);
    if (error && error.stack) {
      console.error('Stack:', error.stack);
    }
    return null;
  }
}

// ==================== HELPER FUNCTIONS ====================

function decodePayloadData(data) {
  if (!data) return '';

  try {
    return Buffer.from(data, 'base64').toString('utf-8');
  } catch (error) {
    console.error('Failed to decode payload data:', error.message);
    return '';
  }
}

function stripHtmlTags(html = '') {
  return html
    .replace(/<style[\s\S]*?>[\s\S]*?<\/style>/gi, ' ')
    .replace(/<script[\s\S]*?>[\s\S]*?<\/script>/gi, ' ')
    .replace(/<head[\s\S]*?>[\s\S]*?<\/head>/gi, ' ')
    .replace(/<[^>]+>/g, ' ');
}

function normalizeWhitespace(text = '') {
  return text.replace(/\s+/g, ' ').trim();
}

function extractBodyText(payload = {}, limit = Infinity) {
  if (!payload) return '';

  const queue = [payload];
  let plainText = '';
  let htmlText = '';

  while (queue.length > 0 && (plainText.length < limit || htmlText.length < limit)) {
    const part = queue.shift();

    if (part.body?.data) {
      const decoded = decodePayloadData(part.body.data);

      if (part.mimeType?.startsWith('text/plain')) {
        if (plainText.length < limit) {
          const remaining = limit - plainText.length;
          plainText += remaining >= decoded.length ? decoded : decoded.slice(0, remaining);
        }
      } else if (part.mimeType?.startsWith('text/html')) {
          if (htmlText.length < limit) {
            const remaining = limit - htmlText.length;
            htmlText += remaining >= decoded.length ? decoded : decoded.slice(0, remaining);
          }
      }
    }

    if (Array.isArray(part.parts)) {
      queue.push(...part.parts);
    }
  }

  const normalizedPlain = normalizeWhitespace(plainText);
  if (normalizedPlain) {
    return normalizedPlain;
  }

  if (htmlText) {
    const stripped = stripHtmlTags(htmlText);
    return normalizeWhitespace(stripped);
  }

  return '';
}

function buildBodySnippetFromPayload(payload, fallbackSnippet = '') {
  const MIN_LENGTH = 200;
  const MAX_LENGTH = 300;

  const text = extractBodyText(payload, MAX_LENGTH + 200);
  const source = text || normalizeWhitespace(fallbackSnippet);

  if (!source) {
    return '';
  }

  if (source.length <= MAX_LENGTH) {
    return source;
  }

  const candidate = source.slice(0, MAX_LENGTH + 1);

  let cutoff = candidate.lastIndexOf('. ');
  if (cutoff < MIN_LENGTH) {
    cutoff = candidate.lastIndexOf(' ');
  }
  if (cutoff < MIN_LENGTH) {
    cutoff = MAX_LENGTH;
  }

  const snippet = candidate.slice(0, cutoff).trim();
  return snippet.length ? `${snippet}…` : source.slice(0, MAX_LENGTH).trim();
}

function buildFallbackSnippet(snippet = '') {
  const normalized = normalizeWhitespace(snippet);
  if (!normalized) {
    return 'Náhled zprávy není k dispozici.';
  }

  if (normalized.length <= 200) {
    return normalized;
  }

  return `${normalized.slice(0, 200)}…`;
}

function categorizeEmail(message) {
  const labels = message.labelIds || [];
  
  if (labels.includes('CATEGORY_SOCIAL')) return 'social';
  if (labels.includes('CATEGORY_PROMOTIONS')) return 'newsletters';
  if (labels.includes('CATEGORY_UPDATES')) return 'updates';
  if (labels.includes('CATEGORY_FORUMS')) return 'forums';
  if (labels.includes('IMPORTANT')) return 'alerts';
  if (labels.includes('INBOX')) return 'primary';
  
  return 'other';
}

function extractAttachmentMetadata(payload) {
  const attachments = [];
  
  function traverse(part) {
    if (part.filename && part.body?.attachmentId) {
      attachments.push({
        filename: part.filename,
        mimeType: part.mimeType,
        size: part.body.size,
        body: { attachmentId: part.body.attachmentId }
      });
    }
    
    if (part.parts) {
      part.parts.forEach(traverse);
    }
  }
  
  traverse(payload);
  return attachments;
}

function enrichEmailWithAttachments(message, messageId) {
  const base = {
    messageId,
    senderName: extractSenderName(message.from),
    senderAddress: extractEmail(message.from),
    subject: message.subject || '(no subject)',
    receivedAt: message.internalDate ? new Date(parseInt(message.internalDate)).toISOString() : null,
    inboxCategory: categorizeEmail(message),
    label: message.labelIds?.[0] || null,
    readState: buildReadStateFromLabels(message.labelIds),
    headers: {},
    body: message.snippet || message.body || null,
    truncated: Boolean(message.truncated),
    links: message.links || (message.threadId ? buildGmailLinks(message.threadId, messageId) : null)
  };

  // Process attachments
  if (message.payload?.parts) {
    const rawAttachments = extractAttachmentMetadata(message.payload);
    const processed = processAttachments(rawAttachments, (att) =>
      generateSignedAttachmentUrl(messageId, att.body?.attachmentId)
    );
    base.attachments = processed.attachments;
  } else {
    base.attachments = [];
  }

  if (message.contentMetadata) {
    base.contentMetadata = message.contentMetadata;
  }

  if (message.truncationInfo) {
    base.truncationInfo = message.truncationInfo;
  }

  return base;
}

function createEmptyUnansweredBucket() {
  return {
    items: [],
    subset: false,
    nextPageToken: null,
    scanned: 0,
    overflowCount: 0,
    skippedReasons: {}
  };
}

function buildTimeFilterClauses(timeRange) {
  if (!timeRange) {
    return {};
  }

  if (typeof timeRange.relative === 'string' && timeRange.relative.trim().length > 0) {
    const parsed = parseRelativeTime(timeRange.relative.trim());
    return parsed || {};
  }

  const result = {};
  if (timeRange.start) {
    const startDate = new Date(timeRange.start);
    if (!Number.isNaN(startDate.getTime())) {
      result.after = Math.floor(startDate.getTime() / 1000);
    }
  }
  if (timeRange.end) {
    const endDate = new Date(timeRange.end);
    if (!Number.isNaN(endDate.getTime())) {
      result.before = Math.floor(endDate.getTime() / 1000);
    }
  }
  return result;
}

function describeTimeFilters(filters = {}) {
  if (!filters || (!filters.after && !filters.before)) {
    return null;
  }

  const start = filters.after ? toPragueIso(filters.after * 1000) : null;
  const end = filters.before ? toPragueIso(filters.before * 1000) : null;

  return {
    start,
    end,
    timezone: REFERENCE_TIMEZONE
  };
}

async function collectUnansweredThreads({
  googleSub,
  baseQuery,
  querySuffix,
  pageToken,
  limit,
  userAddresses,
  strictNoReply,
  labelMatch,
  trackingLabelMatch
}) {
  const combinedQuery = [baseQuery, querySuffix].filter(Boolean).join(' ').trim();
  const effectiveLimit = Math.max(1, Math.min(limit || 20, 100));

  const items = [];
  const seenThreads = new Set();
  const skippedReasons = {};

  let nextPageToken = pageToken || null;
  let currentToken = pageToken || undefined;
  let subset = false;
  let scanned = 0;
  let overflowCount = 0;
  let iterations = 0;

  const normalizedAddresses = new Set(
    (userAddresses || []).map(email => (typeof email === 'string' ? email.toLowerCase() : '')).filter(Boolean)
  );

  while (iterations < 5 && items.length < effectiveLimit) {
    iterations += 1;

    const searchResult = await gmailService.searchEmails(googleSub, {
      query: combinedQuery || undefined,
      maxResults: Math.min(200, Math.max(effectiveLimit * 2, 20)),
      pageToken: currentToken
    });

    const messages = searchResult?.messages || [];
    scanned += messages.length;

    if (messages.length === 0) {
      nextPageToken = searchResult?.nextPageToken || null;
      subset = false;
      break;
    }

    for (const message of messages) {
      if (!message.threadId) {
        continue;
      }
      if (seenThreads.has(message.threadId)) {
        continue;
      }
      seenThreads.add(message.threadId);

      const thread = await gmailService.getThread(googleSub, message.threadId);
      if (!thread || !Array.isArray(thread.messages) || thread.messages.length === 0) {
        continue;
      }

      const evaluation = evaluateThreadForUnanswered(thread, {
        normalizedAddresses,
        strictNoReply,
        labelMatch,
        trackingLabelMatch
      });

      if (!evaluation.awaiting) {
        if (evaluation.reason) {
          skippedReasons[evaluation.reason] = (skippedReasons[evaluation.reason] || 0) + 1;
        }
        continue;
      }

      if (items.length < effectiveLimit) {
        items.push(evaluation.item);
      } else {
        overflowCount += 1;
      }
    }

    if (items.length >= effectiveLimit) {
      subset = overflowCount > 0 || Boolean(searchResult.nextPageToken);
      nextPageToken = searchResult.nextPageToken || null;
      break;
    }

    if (!searchResult.nextPageToken) {
      nextPageToken = null;
      subset = overflowCount > 0;
      break;
    }

    currentToken = searchResult.nextPageToken;
    nextPageToken = searchResult.nextPageToken;
    subset = true;
  }

  if (!subset) {
    nextPageToken = null;
  }

  return {
    items,
    subset,
    nextPageToken,
    scanned,
    overflowCount,
    skippedReasons
  };
}

function evaluateThreadForUnanswered(thread, { normalizedAddresses, strictNoReply, labelMatch, trackingLabelMatch }) {
  const messages = Array.isArray(thread.messages) ? [...thread.messages] : [];
  messages.sort((a, b) => {
    const aTime = typeof a.internalDate === 'number' ? a.internalDate : (typeof a.internalDate === 'string' ? parseInt(a.internalDate, 10) : 0);
    const bTime = typeof b.internalDate === 'number' ? b.internalDate : (typeof b.internalDate === 'string' ? parseInt(b.internalDate, 10) : 0);
    return aTime - bTime;
  });

  if (messages.length === 0) {
    return { awaiting: false, reason: 'noMessages' };
  }

  const trackingLabelApplied = trackingLabelMatch
    ? (Array.isArray(thread.labelIds) && thread.labelIds.includes(trackingLabelMatch.id))
      || messages.some(msg => Array.isArray(msg.labelIds) && msg.labelIds.includes(trackingLabelMatch.id))
    : false;

  if (trackingLabelApplied) {
    return { awaiting: false, reason: 'trackingLabelPresent' };
  }

  const decorated = messages.map(msg => {
    const timestamp = typeof msg.internalDate === 'number'
      ? msg.internalDate
      : (typeof msg.internalDate === 'string' ? parseInt(msg.internalDate, 10) : null);
    const fromEmail = typeof msg.from?.email === 'string' ? msg.from.email.toLowerCase() : null;
    const isUser = fromEmail ? normalizedAddresses.has(fromEmail) : false;
    return {
      raw: msg,
      timestamp,
      isUser
    };
  });

  const lastEntry = decorated[decorated.length - 1];
  if (!lastEntry) {
    return { awaiting: false, reason: 'noMessages' };
  }

  if (lastEntry.isUser) {
    return { awaiting: false, reason: 'lastMessageFromUser' };
  }

  const incomingEntries = decorated.filter(entry => !entry.isUser);
  if (incomingEntries.length === 0) {
    return { awaiting: false, reason: 'noIncomingMessages' };
  }

  const lastIncoming = incomingEntries[incomingEntries.length - 1];
  const userReplies = decorated.filter(entry => entry.isUser);
  const hasUserReply = userReplies.length > 0;

  if (strictNoReply && hasUserReply) {
    return { awaiting: false, reason: 'userReplyPresent' };
  }

  const lastUserReply = userReplies[userReplies.length - 1] || null;
  const waitingMinutes = lastIncoming.timestamp
    ? Math.max(0, Math.round((Date.now() - lastIncoming.timestamp) / 60000))
    : null;

  const sinceLastUserReplyMinutes = lastUserReply?.timestamp && lastIncoming.timestamp
    ? Math.max(0, Math.round((lastIncoming.timestamp - lastUserReply.timestamp) / 60000))
    : null;

  const labelApplied = labelMatch ? Array.isArray(thread.labelIds) && thread.labelIds.includes(labelMatch.id) : false;
  const readSourceLabels = lastIncoming.raw.labelIds?.length ? lastIncoming.raw.labelIds : thread.labelIds || [];
  const readState = buildReadStateFromLabels(readSourceLabels);

  const item = {
    threadId: thread.threadId,
    messageId: lastIncoming.raw.id,
    subject: lastIncoming.raw.subject || '(bez předmětu)',
    sender: {
      name: lastIncoming.raw.from?.name || null,
      email: lastIncoming.raw.from?.email || null
    },
    receivedAt: toPragueIso(lastIncoming.timestamp),
    receivedInternal: lastIncoming.timestamp || null,
    snippet: lastIncoming.raw.snippet || '',
    gmailLinks: buildGmailLinks(thread.threadId, lastIncoming.raw.id),
    messageCount: thread.count || messages.length,
    readState,
    hasUserReply,
    lastUserReplyAt: lastUserReply?.timestamp ? toPragueIso(lastUserReply.timestamp) : null,
    lastUserReplyInternal: lastUserReply?.timestamp || null,
    waitingMinutes,
    waitingHoursApprox: typeof waitingMinutes === 'number' ? Number((waitingMinutes / 60).toFixed(1)) : null,
    sinceLastUserReplyMinutes,
    participants: Array.isArray(thread.participants)
      ? thread.participants.map(participant => ({
          email: participant.email,
          name: participant.name || null
        }))
      : [],
    label: labelMatch
      ? {
          suggestedId: labelMatch.id,
          suggestedName: labelMatch.name,
          alreadyApplied: labelApplied
        }
      : null,
    labelApplied,
    trackingLabelApplied,
    strictFiltered: hasUserReply
  };

  return {
    awaiting: true,
    item
  };
}

function toPragueIso(timestamp) {
  if (!timestamp) {
    return null;
  }
  const date = new Date(timestamp);
  if (Number.isNaN(date.getTime())) {
    return null;
  }
  const offsetHours = getPragueOffsetHours(date);
  const pragueDate = new Date(date.getTime() + offsetHours * 60 * 60 * 1000);
  const sign = offsetHours >= 0 ? '+' : '-';
  const offset = `${sign}${String(Math.abs(offsetHours)).padStart(2, '0')}:00`;
  return pragueDate.toISOString().replace('Z', offset);
}

function stripDiacritics(value = '') {
  return value.normalize('NFD').replace(/[\u0300-\u036f]/g, '');
}

function normalizeLabelNameCandidate(value = '') {
  return stripDiacritics(value)
    .toLowerCase()
    .replace(/[^a-z0-9]+/g, ' ')
    .trim();
}

function findLabelByName(labels = [], targetName) {
  if (!targetName) {
    return null;
  }
  const normalizedTarget = normalizeLabelNameCandidate(targetName);
  return labels.find(label => normalizeLabelNameCandidate(label.name || '') === normalizedTarget) || null;
}

function buildLabelRecommendation(labels = [], targetName, preferredColor, options = {}) {
  const existing = findLabelByName(labels, targetName);

  let backgroundColor = '#d93025';
  let textColor = '#ffffff';

  if (typeof preferredColor === 'string' && preferredColor.trim().startsWith('#')) {
    backgroundColor = preferredColor.trim();
  } else if (preferredColor && typeof preferredColor === 'object') {
    if (typeof preferredColor.backgroundColor === 'string' && preferredColor.backgroundColor.trim().startsWith('#')) {
      backgroundColor = preferredColor.backgroundColor.trim();
    }
    if (typeof preferredColor.textColor === 'string' && preferredColor.textColor.trim().length > 0) {
      textColor = preferredColor.textColor.trim();
    }
  }

  const extraLabelIds = Array.isArray(options.extraLabelIds)
    ? options.extraLabelIds.filter(value => typeof value === 'string' && value.length > 0)
    : [];

  const applyLabelIds = existing
    ? Array.from(new Set([existing.id, ...extraLabelIds]))
    : [];

  return {
    suggestedName: targetName,
    suggestedColor: backgroundColor,
    textColor,
    existingLabel: existing
      ? { id: existing.id, name: existing.name, color: existing.color || null }
      : null,
    canCreate: !existing,
    createRequest: !existing
      ? {
          op: 'labels',
          params: {
            create: {
              name: targetName,
              color: {
                backgroundColor,
                textColor
              }
            }
          }
        }
      : null,
    applyRequestTemplate: existing
      ? {
          op: 'labels',
          params: {
            modify: {
              messageId: '<messageId>',
              add: applyLabelIds,
              remove: []
            }
          }
        }
      : null
  };
}

function generateMapsUrl(locationText) {
  const encoded = encodeURIComponent(locationText);
  return `https://www.google.com/maps/search/?api=1&query=${encoded}`;
}

function buildReadStateFromLabels(labelIds = []) {
  const labels = Array.isArray(labelIds) ? labelIds : [];
  const normalized = labels.map(label => label.toUpperCase());
  const isUnread = normalized.includes('UNREAD');

  return {
    isUnread,
    isRead: !isUnread
  };
}

function buildGmailLinks(threadId, messageId) {
  if (!threadId) {
    return null;
  }

  const threadLink = `https://mail.google.com/mail/u/0/#inbox/${threadId}`;
  return {
    thread: threadLink,
    message: messageId ? `${threadLink}?projector=1&messageId=${messageId}` : null
  };
}

/**
 * Extract enrichable fields from Google Contact
 */
function extractContactFields(contact) {
  const fields = {};

  // Phone
  if (contact.phoneNumbers && contact.phoneNumbers.length > 0) {
    fields.phone = contact.phoneNumbers[0].value;
  }

  // Address
  if (contact.addresses && contact.addresses.length > 0) {
    const addr = contact.addresses[0];
    fields.address = [
      addr.streetAddress,
      addr.city,
      addr.postalCode,
      addr.countryRegion
    ]
      .filter(Boolean)
      .join(', ');
  }

  // Email (already have from search)
  if (contact.emailAddresses && contact.emailAddresses.length > 1) {
    fields.alternateEmails = contact.emailAddresses
      .slice(1)
      .map(e => e.value);
  }

  return fields;
}

/**
 * Perform bulk contact add/merge with specified strategy
 * Strategy:
 * - 'keepBoth': Always add new contact (may duplicate)
 * - 'skip': Skip entries that have duplicates
 * - 'merge': Merge into existing contact
 */
async function performContactsBulkAdd(accessToken, entries, duplicateFindings, strategy) {
  const result = {
    created: [],
    merged: [],
    skipped: []
  };

  for (let i = 0; i < entries.length; i++) {
    const rawEntry = entries[i] || {};
    const entry = normalizeContactEntry(rawEntry);
    const finding = duplicateFindings[i] || { candidates: [] };
    const candidates = Array.isArray(finding.candidates) ? finding.candidates : [];
    const hasDuplicates = candidates.length > 0;

    if (!hasDuplicates || strategy === 'keepBoth') {
      try {
        await contactsService.addContact(accessToken, entry);
        result.created.push({
          name: entry.name,
          email: entry.email
        });
      } catch (error) {
        console.error(`❌ Failed to create contact ${entry.name}:`, error.message);
        result.skipped.push({
          email: entry.email,
          name: entry.name,
          reason: `Add failed: ${error.message}`
        });
      }
      continue;
    }

    if (strategy === 'skip') {
      result.skipped.push({
        email: entry.email,
        name: entry.name,
        reason: `Skipped: ${candidates.length} duplicate(s) found`,
        existing: candidates
      });
      continue;
    }

    if (strategy === 'merge') {
      const existingContact = candidates[0];

      if (!existingContact) {
        result.skipped.push({
          email: entry.email,
          name: entry.name,
          reason: 'Merge requested but no duplicate candidates found'
        });
        continue;
      }

      try {
        const { payload: mergedContact, changeSummaries } = mergeContactRecords(
          existingContact,
          entry
        );

        await contactsService.updateContact(accessToken, {
          ...mergedContact,
          rowIndex: existingContact.rowIndex
        });

        result.merged.push({
          merged_into: existingContact.email,
          from: entry.email || entry.name,
          fields_updated: changeSummaries.length > 0
            ? changeSummaries
            : ['No changes needed (duplicate already up to date)']
        });
      } catch (error) {
        console.error(`❌ Failed to merge contact ${entry.name}:`, error.message);
        result.skipped.push({
          email: entry.email,
          name: entry.name,
          reason: `Merge failed: ${error.message}`
        });
      }
      continue;
    }

    const unsupportedError = new Error(`Unsupported dedupe strategy: ${strategy}`);
    console.error(unsupportedError.message);
    throw unsupportedError;
  }

  return result;
}

function normalizeDedupeStrategy(strategy) {
  const allowedStrategies = ['ask', 'keepBoth', 'skip', 'merge'];
  const candidate =
    strategy === undefined || strategy === null || strategy === '' ? 'ask' : strategy;
  const normalized =
    typeof candidate === 'string' ? candidate.trim() : String(candidate).trim();

  if (!normalized) {
    return 'ask';
  }

  if (normalized === 'create') {
    return 'keepBoth';
  }

  if (!allowedStrategies.includes(normalized)) {
    const error = new Error(
      `Invalid dedupe strategy: ${strategy}. Must be one of: ${allowedStrategies.join(', ')}`
    );
    error.statusCode = 400;
    throw error;
  }

  return normalized;
}

function normalizeContactEntry(entry = {}) {
  return {
    name: cleanValue(entry.name),
    email: cleanValue(entry.email),
    phone: cleanValue(entry.phone),
    realEstate: cleanValue(entry.realEstate ?? entry.realestate),
    notes: cleanValue(entry.notes)
  };
}

function cleanValue(value) {
  if (value === null || value === undefined) return '';
  return String(value).trim();
}

function mergeContactRecords(existingContact = {}, incomingEntry = {}) {
  const existing = {
    name: cleanValue(existingContact.name),
    email: cleanValue(existingContact.email),
    phone: cleanValue(existingContact.phone),
    realEstate: cleanValue(existingContact.realEstate ?? existingContact.realestate),
    notes: cleanValue(existingContact.notes)
  };

  const incoming = {
    name: cleanValue(incomingEntry.name),
    email: cleanValue(incomingEntry.email),
    phone: cleanValue(incomingEntry.phone),
    realEstate: cleanValue(incomingEntry.realEstate ?? incomingEntry.realestate),
    notes: cleanValue(incomingEntry.notes)
  };

  const summaries = [];

  const nameMerge = mergeTextField(existing.name, incoming.name, {
    separator: ' / ',
    label: 'name'
  });

  const phoneMerge = mergePhoneField(existing.phone, incoming.phone);
  const realEstateMerge = mergeTextField(existing.realEstate, incoming.realEstate, {
    separator: '\n',
    label: 'realEstate'
  });

  const notesMerge = mergeNotesField(existing.notes, incoming.notes);

  let mergedNotes = notesMerge.value;
  summaries.push(...notesMerge.changes);

  const primaryEmail = existing.email || incoming.email;
  if (!existing.email && incoming.email) {
    summaries.push(`email: set to ${incoming.email}`);
  } else if (
    existing.email &&
    incoming.email &&
    !equalsIgnoreCase(existing.email, incoming.email)
  ) {
    const altEmailLine = `Další e-mail: ${incoming.email}`;
    if (!containsCaseInsensitive(mergedNotes, incoming.email)) {
      mergedNotes = appendParagraph(mergedNotes, altEmailLine);
      summaries.push(`notes: added alternate email ${incoming.email}`);
    }
  }

  const mergedContact = {
    name: nameMerge.value,
    email: primaryEmail,
    phone: phoneMerge.value,
    realEstate: realEstateMerge.value,
    notes: mergedNotes
  };

  [nameMerge, phoneMerge, realEstateMerge].forEach(change => {
    if (change.updated && change.description) {
      summaries.push(change.description);
    }
  });

  return {
    payload: mergedContact,
    changeSummaries: summaries
  };
}

function mergeTextField(existing, incoming, { separator, label }) {
  const base = cleanValue(existing);
  const addition = cleanValue(incoming);

  if (!addition) {
    return { value: base, updated: false };
  }

  if (!base) {
    return {
      value: addition,
      updated: true,
      description: `${label}: added ${addition}`
    };
  }

  if (equalsIgnoreCase(base, addition) || containsCaseInsensitive(base, addition)) {
    return { value: base, updated: false };
  }

  const combined = `${base}${separator}${addition}`;
  return {
    value: combined,
    updated: true,
    description: `${label}: appended ${addition}`
  };
}

function mergePhoneField(existing, incoming) {
  const base = cleanValue(existing);
  const addition = cleanValue(incoming);

  if (!addition) {
    return { value: base, updated: false };
  }

  const baseNumbers = extractPhoneVariants(base);
  const additionNumber = normalizePhone(addition);

  if (!additionNumber) {
    return { value: base, updated: false };
  }

  if (baseNumbers.has(additionNumber)) {
    return { value: base, updated: false };
  }

  if (!base) {
    return {
      value: addition,
      updated: true,
      description: `phone: added ${addition}`
    };
  }

  return {
    value: `${base}, ${addition}`,
    updated: true,
    description: `phone: appended ${addition}`
  };
}

function mergeNotesField(existing, incoming) {
  const base = cleanValue(existing);
  const addition = cleanValue(incoming);
  const changes = [];

  if (!addition) {
    return { value: base, changes };
  }

  if (containsCaseInsensitive(base, addition)) {
    return { value: base, changes };
  }

  const value = appendParagraph(base, addition);
  changes.push('notes: appended from new entry');
  return { value, changes };
}

function appendParagraph(base, addition) {
  if (!base) return addition;
  if (!addition) return base;
  return `${base}\n\n${addition}`;
}

function equalsIgnoreCase(a, b) {
  return cleanValue(a).localeCompare(cleanValue(b), undefined, {
    sensitivity: 'accent',
    usage: 'search'
  }) === 0;
}

function containsCaseInsensitive(haystack, needle) {
  const base = cleanValue(haystack).toLowerCase();
  const target = cleanValue(needle).toLowerCase();
  if (!base || !target) return false;
  return base.includes(target);
}

function normalizePhone(value) {
  return cleanValue(value).replace(/\D/g, '');
}

function extractPhoneVariants(value) {
  const normalized = cleanValue(value);
  if (!normalized) {
    return new Set();
  }

  const parts = normalized
    .split(/[;,\n]/)
    .map(segment => normalizePhone(segment))
    .filter(segment => segment.length > 0);

  return new Set(parts);
}



/**
 * Helper: Extract email from "Name <email@example.com>" format
 */
function extractEmail(fromHeader) {
  if (!fromHeader) return '';
  const match = fromHeader.match(/<(.+?)>/);
  return match ? match[1] : fromHeader.trim();
}

/**
 * Helper: Extract name from "Name <email@example.com>" format
 */
function extractSenderName(fromHeader) {
  if (!fromHeader) return '';
  const match = fromHeader.match(/^(.+?)\s*<(.+?)>/);
  if (match) {
    const name = match[1].trim().replace(/^["']|["']$/g, '');
    return name || null;
  }
  // If no angle brackets, return as-is (or null if it looks like email)
  return fromHeader.includes('@') ? null : fromHeader.trim();
}

const traced = wrapModuleFunctions('services.facadeService', {
  inboxOverview,
  inboxSnippets,
  emailQuickRead,
  inboxUserUnansweredRequests,
  calendarPlan,
  calendarSchedule,
  completeCalendarScheduleEnrichment,
  contactsSafeAdd,
  completeContactsDeduplication,
  tasksOverview,
  calendarReminderDrafts,
  calendarListCalendars,
});

const {
  inboxOverview: tracedInboxOverview,
  inboxSnippets: tracedInboxSnippets,
  emailQuickRead: tracedEmailQuickRead,
  inboxUserUnansweredRequests: tracedInboxUserUnansweredRequests,
  calendarPlan: tracedCalendarPlan,
  calendarSchedule: tracedCalendarSchedule,
  completeCalendarScheduleEnrichment: tracedCompleteCalendarScheduleEnrichment,
  contactsSafeAdd: tracedContactsSafeAdd,
  completeContactsDeduplication: tracedCompleteContactsDeduplication,
  tasksOverview: tracedTasksOverview,
  calendarReminderDrafts: tracedCalendarReminderDrafts,
  calendarListCalendars: tracedCalendarListCalendars,
} = traced;

export {
  tracedInboxOverview as inboxOverview,
  tracedInboxSnippets as inboxSnippets,
  tracedEmailQuickRead as emailQuickRead,
  tracedInboxUserUnansweredRequests as inboxUserUnansweredRequests,
  tracedCalendarPlan as calendarPlan,
  tracedCalendarSchedule as calendarSchedule,
  tracedCompleteCalendarScheduleEnrichment as completeCalendarScheduleEnrichment,
  tracedContactsSafeAdd as contactsSafeAdd,
  tracedCompleteContactsDeduplication as completeContactsDeduplication,
  tracedTasksOverview as tasksOverview,
  tracedCalendarReminderDrafts as calendarReminderDrafts,
  tracedCalendarListCalendars as calendarListCalendars,
};

export const __facadeTestUtils = {
  resolveGmailService,
  resolveCalendarService,
  resolveContactsService,
  resolveCreatePendingConfirmation,
};<|MERGE_RESOLUTION|>--- conflicted
+++ resolved
@@ -54,7 +54,6 @@
   return gmailService;
 }
 
-<<<<<<< HEAD
 /**
  * Returns the unanswered-thread collector that should be used.
  *
@@ -85,37 +84,6 @@
   }
 
   return { getUserByGoogleSub };
-=======
-function resolveCalendarService() {
-  const mocks = globalThis?.__facadeMocks;
-
-  if (process.env.NODE_ENV === 'test' && mocks?.calendarService) {
-    return { ...calendarService, ...mocks.calendarService };
-  }
-
-  return calendarService;
-}
-
-function resolveContactsService() {
-  const mocks = globalThis?.__facadeMocks;
-
-  if (process.env.NODE_ENV === 'test' && mocks?.contactsService) {
-    return { ...contactsService, ...mocks.contactsService };
-  }
-
-  return contactsService;
-}
-
-function resolveCreatePendingConfirmation() {
-  if (process.env.NODE_ENV === 'test') {
-    const mockFn = globalThis?.__facadeMocks?.confirmationStore?.createPendingConfirmation;
-    if (typeof mockFn === 'function') {
-      return mockFn;
-    }
-  }
-
-  return createPendingConfirmation;
->>>>>>> 30f3dab0
 }
 
 // ==================== INBOX MACROS ====================
